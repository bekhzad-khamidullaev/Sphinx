{% extends 'qrfikr/base.html' %}
{% load i18n %}

{% block page_title %}{{ object.point.name }}{% endblock %}
<<<<<<< HEAD
=======

>>>>>>> 67edccf7

{% block content %}
<p class="mb-4">{{ object.description }}</p>
<a href="{{ object.get_feedback_url }}" class="text-blue-600 hover:underline">{% trans 'Leave feedback' %}</a>
<<<<<<< HEAD
=======

>>>>>>> 67edccf7
{% endblock %}<|MERGE_RESOLUTION|>--- conflicted
+++ resolved
@@ -2,16 +2,10 @@
 {% load i18n %}
 
 {% block page_title %}{{ object.point.name }}{% endblock %}
-<<<<<<< HEAD
-=======
 
->>>>>>> 67edccf7
 
 {% block content %}
 <p class="mb-4">{{ object.description }}</p>
 <a href="{{ object.get_feedback_url }}" class="text-blue-600 hover:underline">{% trans 'Leave feedback' %}</a>
-<<<<<<< HEAD
-=======
 
->>>>>>> 67edccf7
 {% endblock %}