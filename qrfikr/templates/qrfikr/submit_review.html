{% extends 'qrfikr/base.html' %}
{% load i18n %}

{% block page_title %}{% trans 'Submit Feedback' %}{% endblock %}

<<<<<<< HEAD
{% block content %}
<p class="mb-4 text-gray-700">{% trans 'Leave your feedback for' %} {{ qr_link.point.name }}</p>
<form method="post" enctype="multipart/form-data" class="space-y-4">
    {% csrf_token %}
    {% include 'includes/form_field.html' with field=form.rating %}
    {% include 'includes/form_field.html' with field=form.category %}
    {% include 'includes/form_field.html' with field=form.text %}
    {% include 'includes/form_field.html' with field=form.photo %}
    {% include 'includes/form_field.html' with field=form.contact_info %}
    <div class="flex justify-end pt-2">
        <button type="submit" class="px-5 py-2.5 rounded-lg text-sm font-medium bg-blue-600 text-white hover:bg-blue-700">
            {% trans 'Submit' %}
        </button>
    </div>
=======
{% block page_content %}
<h1 class="text-xl font-semibold mb-4">
    {% trans 'Leave your feedback for' %} {{ qr_link.point.name }}
</h1>
<form method="post" enctype="multipart/form-data" class="space-y-4">
    {% csrf_token %}
    {{ form.as_p }}
    <button type="submit" class="btn btn-primary">{% trans 'Submit' %}</button>
>>>>>>> 35bf203c
</form>
{% endblock %}<|MERGE_RESOLUTION|>--- conflicted
+++ resolved
@@ -3,7 +3,7 @@
 
 {% block page_title %}{% trans 'Submit Feedback' %}{% endblock %}
 
-<<<<<<< HEAD
+
 {% block content %}
 <p class="mb-4 text-gray-700">{% trans 'Leave your feedback for' %} {{ qr_link.point.name }}</p>
 <form method="post" enctype="multipart/form-data" class="space-y-4">
@@ -18,15 +18,6 @@
             {% trans 'Submit' %}
         </button>
     </div>
-=======
-{% block page_content %}
-<h1 class="text-xl font-semibold mb-4">
-    {% trans 'Leave your feedback for' %} {{ qr_link.point.name }}
-</h1>
-<form method="post" enctype="multipart/form-data" class="space-y-4">
-    {% csrf_token %}
-    {{ form.as_p }}
-    <button type="submit" class="btn btn-primary">{% trans 'Submit' %}</button>
->>>>>>> 35bf203c
+
 </form>
 {% endblock %}