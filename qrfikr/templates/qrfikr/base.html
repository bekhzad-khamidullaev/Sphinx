<<<<<<< HEAD
{% extends 'base.html' %}
{% load i18n %}

{% block title %}{% block page_title %}{% trans 'QR Feedback' %}{% endblock %}{% endblock %}

{% block list_title %}
<h1 class="text-2xl font-semibold text-gray-900 sm:text-3xl">
    {% block page_title %}{% trans 'QR Feedback' %}{% endblock %}
</h1>
{% endblock %}

{% block list_content %}
<div class="bg-white shadow-lg rounded-xl border border-gray-200 p-6 md:p-8 mt-6 max-w-lg mx-auto">
    {% block content %}{% endblock %}
=======
{% extends 'theme/base.html' %}

{% block title %}QR Feedback{% endblock %}

{% block content %}
<div class="container mx-auto max-w-xl py-8">
    {% block page_content %}{% endblock %}
>>>>>>> 35bf203c
</div>
{% endblock %}<|MERGE_RESOLUTION|>--- conflicted
+++ resolved
@@ -1,4 +1,4 @@
-<<<<<<< HEAD
+
 {% extends 'base.html' %}
 {% load i18n %}
 
@@ -13,14 +13,6 @@
 {% block list_content %}
 <div class="bg-white shadow-lg rounded-xl border border-gray-200 p-6 md:p-8 mt-6 max-w-lg mx-auto">
     {% block content %}{% endblock %}
-=======
-{% extends 'theme/base.html' %}
 
-{% block title %}QR Feedback{% endblock %}
-
-{% block content %}
-<div class="container mx-auto max-w-xl py-8">
-    {% block page_content %}{% endblock %}
->>>>>>> 35bf203c
 </div>
 {% endblock %}