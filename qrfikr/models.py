import uuid
from django.db import models
from django.urls import reverse
from django.utils.translation import gettext_lazy as _
from checklists.models import ChecklistPoint
from tasks.models import TaskCategory, Project, Task
<<<<<<< HEAD
=======

from checklists.models import ChecklistPoint
from tasks.models import TaskCategory, Project, Task
>>>>>>> 22dd0335


class QRCodeLink(models.Model):
    id = models.UUIDField(primary_key=True, default=uuid.uuid4, editable=False)
<<<<<<< HEAD
=======

>>>>>>> 22dd0335
    location = models.ForeignKey(
        'checklists.Location',
        on_delete=models.CASCADE,
        related_name='qr_codes',
        verbose_name=_('Location'),
        editable=False,
    )
<<<<<<< HEAD
=======

>>>>>>> 22dd0335
    point = models.OneToOneField(
        ChecklistPoint,
        on_delete=models.CASCADE,
        related_name='qr_code',
        verbose_name=_('Point'),
        null=True,
        blank=True,
    )
<<<<<<< HEAD
=======

    task_category = models.ForeignKey(
        TaskCategory,
        on_delete=models.SET_NULL,
        null=True,
        blank=True,
        related_name='qr_codes',
        verbose_name=_('Task category'),
    )

>>>>>>> 22dd0335
    description = models.CharField(max_length=255, blank=True, verbose_name=_('Description'))
    is_active = models.BooleanField(default=True, verbose_name=_('Active'))
    qr_image = models.ImageField(upload_to='qr_codes/', blank=True, verbose_name=_('QR Image'))
    created_at = models.DateTimeField(auto_now_add=True)
    updated_at = models.DateTimeField(auto_now=True)

    class Meta:
        verbose_name = _('QR Link')
        verbose_name_plural = _('QR Links')
        ordering = ['location__name', 'point__name']

    def __str__(self):
<<<<<<< HEAD
        loc = self.location.name if self.location else ""
        if self.point:
            return f"{loc} / {self.point.name}"
        return loc
=======

        return f"{self.location.name} / {self.point.name}"

>>>>>>> 22dd0335

    def get_feedback_url(self):
        return reverse('qrfikr:submit', kwargs={'qr_uuid': self.id})

    def save(self, *args, **kwargs):
        if self.point:
            self.location = self.point.location
        super().save(*args, **kwargs)


class Review(models.Model):
    RATING_CHOICES = [(i, str(i)) for i in range(1, 6)]

    id = models.UUIDField(primary_key=True, default=uuid.uuid4, editable=False)
    qr_code_link = models.ForeignKey(QRCodeLink, on_delete=models.CASCADE, related_name='reviews')
    category = models.ForeignKey(
        TaskCategory,
        on_delete=models.SET_NULL,
        null=True,
        blank=True,
        verbose_name=_('Category'),
    )
    rating = models.PositiveSmallIntegerField(choices=RATING_CHOICES)
    text = models.TextField(blank=True)
    contact_info = models.CharField(max_length=255, blank=True)
    photo = models.ImageField(upload_to='review_photos/', blank=True)
    submitted_at = models.DateTimeField(auto_now_add=True)
    ip_address = models.GenericIPAddressField(null=True, blank=True)
    user_agent = models.CharField(max_length=255, blank=True)

    class Meta:
        verbose_name = _('Review')
        verbose_name_plural = _('Reviews')
        ordering = ['-submitted_at']

    def __str__(self):
        return f"{self.qr_code_link} ({self.rating})"


<<<<<<< HEAD
=======

>>>>>>> 22dd0335
def _get_feedback_project():
    project, _ = Project.objects.get_or_create(name="Guest Feedback")
    return project


def create_task_from_review(review: 'Review') -> None:
    if review.rating >= 3 or not review.category:
        return
    project = _get_feedback_project()
<<<<<<< HEAD
    point = review.qr_code_link.point
    point_name = point.name if point else review.qr_code_link.location.name
    title = f"Feedback {review.rating}/5 at {point_name}"
=======
    title = f"Feedback {review.rating}/5 at {review.qr_code_link.point.name}"
>>>>>>> 22dd0335
    description = review.text
    Task.objects.create(
        project=project,
        category=review.category,
        title=title,
        description=description,
    )


from django.db.models.signals import post_save
from django.dispatch import receiver


@receiver(post_save, sender=Review)
def review_post_save(sender, instance, created, **kwargs):
    if created:
<<<<<<< HEAD
        create_task_from_review(instance)
=======
        create_task_from_review(instance)
>>>>>>> 22dd0335
<|MERGE_RESOLUTION|>--- conflicted
+++ resolved
@@ -4,20 +4,12 @@
 from django.utils.translation import gettext_lazy as _
 from checklists.models import ChecklistPoint
 from tasks.models import TaskCategory, Project, Task
-<<<<<<< HEAD
-=======
 
-from checklists.models import ChecklistPoint
-from tasks.models import TaskCategory, Project, Task
->>>>>>> 22dd0335
 
 
 class QRCodeLink(models.Model):
     id = models.UUIDField(primary_key=True, default=uuid.uuid4, editable=False)
-<<<<<<< HEAD
-=======
 
->>>>>>> 22dd0335
     location = models.ForeignKey(
         'checklists.Location',
         on_delete=models.CASCADE,
@@ -25,10 +17,7 @@
         verbose_name=_('Location'),
         editable=False,
     )
-<<<<<<< HEAD
-=======
 
->>>>>>> 22dd0335
     point = models.OneToOneField(
         ChecklistPoint,
         on_delete=models.CASCADE,
@@ -37,19 +26,7 @@
         null=True,
         blank=True,
     )
-<<<<<<< HEAD
-=======
 
-    task_category = models.ForeignKey(
-        TaskCategory,
-        on_delete=models.SET_NULL,
-        null=True,
-        blank=True,
-        related_name='qr_codes',
-        verbose_name=_('Task category'),
-    )
-
->>>>>>> 22dd0335
     description = models.CharField(max_length=255, blank=True, verbose_name=_('Description'))
     is_active = models.BooleanField(default=True, verbose_name=_('Active'))
     qr_image = models.ImageField(upload_to='qr_codes/', blank=True, verbose_name=_('QR Image'))
@@ -62,16 +39,7 @@
         ordering = ['location__name', 'point__name']
 
     def __str__(self):
-<<<<<<< HEAD
-        loc = self.location.name if self.location else ""
-        if self.point:
-            return f"{loc} / {self.point.name}"
-        return loc
-=======
 
-        return f"{self.location.name} / {self.point.name}"
-
->>>>>>> 22dd0335
 
     def get_feedback_url(self):
         return reverse('qrfikr:submit', kwargs={'qr_uuid': self.id})
@@ -111,10 +79,7 @@
         return f"{self.qr_code_link} ({self.rating})"
 
 
-<<<<<<< HEAD
-=======
 
->>>>>>> 22dd0335
 def _get_feedback_project():
     project, _ = Project.objects.get_or_create(name="Guest Feedback")
     return project
@@ -124,13 +89,11 @@
     if review.rating >= 3 or not review.category:
         return
     project = _get_feedback_project()
-<<<<<<< HEAD
+
     point = review.qr_code_link.point
     point_name = point.name if point else review.qr_code_link.location.name
     title = f"Feedback {review.rating}/5 at {point_name}"
-=======
-    title = f"Feedback {review.rating}/5 at {review.qr_code_link.point.name}"
->>>>>>> 22dd0335
+
     description = review.text
     Task.objects.create(
         project=project,
@@ -147,8 +110,4 @@
 @receiver(post_save, sender=Review)
 def review_post_save(sender, instance, created, **kwargs):
     if created:
-<<<<<<< HEAD
         create_task_from_review(instance)
-=======
-        create_task_from_review(instance)
->>>>>>> 22dd0335
