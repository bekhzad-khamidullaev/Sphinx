import uuid
from django.db import models
from django.urls import reverse
from django.utils.translation import gettext_lazy as _
<<<<<<< HEAD
from checklists.models import ChecklistPoint, Location
from tasks.models import TaskCategory, Project, Task
from django.db.models.signals import post_save
from django.dispatch import receiver
=======
from checklists.models import ChecklistPoint
from tasks.models import TaskCategory, Project, Task

>>>>>>> 67edccf7


class QRCodeLink(models.Model):
    """Link between a QR code and a specific checklist point."""

    id = models.UUIDField(primary_key=True, default=uuid.uuid4, editable=False)
<<<<<<< HEAD
    location = models.ForeignKey(
        Location,
        on_delete=models.CASCADE,
        related_name="qr_codes",
        verbose_name=_("Location"),
        editable=False,
    )
    point = models.OneToOneField(
        ChecklistPoint,
        on_delete=models.CASCADE,
        related_name="qr_code",
        verbose_name=_("Point"),
        null=True,
        blank=True,
    )
    description = models.CharField(_("Description"), max_length=255, blank=True)
    is_active = models.BooleanField(_("Active"), default=True)
    qr_image = models.ImageField(_("QR Image"), upload_to="qr_codes/", blank=True)
=======

    location = models.ForeignKey(
        'checklists.Location',
        on_delete=models.CASCADE,
        related_name='qr_codes',
        verbose_name=_('Location'),
        editable=False,
    )

    point = models.OneToOneField(
        ChecklistPoint,
        on_delete=models.CASCADE,
        related_name='qr_code',
        verbose_name=_('Point'),
        null=True,
        blank=True,
    )

    description = models.CharField(max_length=255, blank=True, verbose_name=_('Description'))
    is_active = models.BooleanField(default=True, verbose_name=_('Active'))
    qr_image = models.ImageField(upload_to='qr_codes/', blank=True, verbose_name=_('QR Image'))
>>>>>>> 67edccf7
    created_at = models.DateTimeField(auto_now_add=True)
    updated_at = models.DateTimeField(auto_now=True)

    class Meta:
<<<<<<< HEAD
        verbose_name = _("QR Link")
        verbose_name_plural = _("QR Links")
        ordering = ["location__name"]

    def __str__(self) -> str:
        text = self.location.name
        if self.point:
            text += f" / {self.point.name}"
        return text

    def get_feedback_url(self) -> str:
        return reverse("qrfikr:submit", kwargs={"qr_uuid": self.id})
=======
        verbose_name = _('QR Link')
        verbose_name_plural = _('QR Links')
        ordering = ['location__name', 'point__name']

    def __str__(self):

>>>>>>> 67edccf7

    def save(self, *args, **kwargs):
        if self.point:
            self.location = self.point.location
        super().save(*args, **kwargs)

    def save(self, *args, **kwargs):
        if self.point:
            self.location = self.point.location
        super().save(*args, **kwargs)


class Review(models.Model):
    """User feedback left via a QR code."""

    RATING_CHOICES = [(i, str(i)) for i in range(1, 6)]

    id = models.UUIDField(primary_key=True, default=uuid.uuid4, editable=False)
<<<<<<< HEAD
    qr_code_link = models.ForeignKey(
        QRCodeLink,
        on_delete=models.CASCADE,
        related_name="reviews",
    )
=======
    qr_code_link = models.ForeignKey(QRCodeLink, on_delete=models.CASCADE, related_name='reviews')
>>>>>>> 67edccf7
    category = models.ForeignKey(
        TaskCategory,
        on_delete=models.SET_NULL,
        null=True,
        blank=True,
<<<<<<< HEAD
        verbose_name=_("Category"),
=======
        verbose_name=_('Category'),
>>>>>>> 67edccf7
    )
    rating = models.PositiveSmallIntegerField(choices=RATING_CHOICES)
    text = models.TextField(blank=True)
    contact_info = models.CharField(max_length=255, blank=True)
    photo = models.ImageField(upload_to="review_photos/", blank=True)
    submitted_at = models.DateTimeField(auto_now_add=True)
    ip_address = models.GenericIPAddressField(null=True, blank=True)
    user_agent = models.CharField(max_length=255, blank=True)

    class Meta:
        verbose_name = _("Review")
        verbose_name_plural = _("Reviews")
        ordering = ["-submitted_at"]

    def __str__(self) -> str:
        return f"{self.qr_code_link} ({self.rating})"

    def create_task(self) -> None:
        if self.rating >= 3 or not self.category:
            return
        project, _ = Project.objects.get_or_create(name="Guest Feedback")
        point = self.qr_code_link.point
        location_name = point.name if point else self.qr_code_link.location.name
        Task.objects.create(
            project=project,
            category=self.category,
            title=f"Feedback {self.rating}/5 at {location_name}",
            description=self.text,
        )


<<<<<<< HEAD
@receiver(post_save, sender=Review)
def review_post_save(sender, instance: Review, created: bool, **kwargs):
    if created:
        instance.create_task()
=======
    def __str__(self):
        return f"{self.qr_code_link} ({self.rating})"



def _get_feedback_project():
    project, _ = Project.objects.get_or_create(name="Guest Feedback")
    return project


def create_task_from_review(review: 'Review') -> None:
    if review.rating >= 3 or not review.category:
        return
    project = _get_feedback_project()

    point = review.qr_code_link.point
    point_name = point.name if point else review.qr_code_link.location.name
    title = f"Feedback {review.rating}/5 at {point_name}"

    description = review.text
    Task.objects.create(
        project=project,
        category=review.category,
        title=title,
        description=description,
    )


from django.db.models.signals import post_save
from django.dispatch import receiver


@receiver(post_save, sender=Review)
def review_post_save(sender, instance, created, **kwargs):
    if created:
        create_task_from_review(instance)
>>>>>>> 67edccf7
<|MERGE_RESOLUTION|>--- conflicted
+++ resolved
@@ -2,23 +2,19 @@
 from django.db import models
 from django.urls import reverse
 from django.utils.translation import gettext_lazy as _
-<<<<<<< HEAD
+
 from checklists.models import ChecklistPoint, Location
 from tasks.models import TaskCategory, Project, Task
 from django.db.models.signals import post_save
 from django.dispatch import receiver
-=======
-from checklists.models import ChecklistPoint
-from tasks.models import TaskCategory, Project, Task
 
->>>>>>> 67edccf7
 
 
 class QRCodeLink(models.Model):
     """Link between a QR code and a specific checklist point."""
 
     id = models.UUIDField(primary_key=True, default=uuid.uuid4, editable=False)
-<<<<<<< HEAD
+
     location = models.ForeignKey(
         Location,
         on_delete=models.CASCADE,
@@ -37,34 +33,12 @@
     description = models.CharField(_("Description"), max_length=255, blank=True)
     is_active = models.BooleanField(_("Active"), default=True)
     qr_image = models.ImageField(_("QR Image"), upload_to="qr_codes/", blank=True)
-=======
 
-    location = models.ForeignKey(
-        'checklists.Location',
-        on_delete=models.CASCADE,
-        related_name='qr_codes',
-        verbose_name=_('Location'),
-        editable=False,
-    )
-
-    point = models.OneToOneField(
-        ChecklistPoint,
-        on_delete=models.CASCADE,
-        related_name='qr_code',
-        verbose_name=_('Point'),
-        null=True,
-        blank=True,
-    )
-
-    description = models.CharField(max_length=255, blank=True, verbose_name=_('Description'))
-    is_active = models.BooleanField(default=True, verbose_name=_('Active'))
-    qr_image = models.ImageField(upload_to='qr_codes/', blank=True, verbose_name=_('QR Image'))
->>>>>>> 67edccf7
     created_at = models.DateTimeField(auto_now_add=True)
     updated_at = models.DateTimeField(auto_now=True)
 
     class Meta:
-<<<<<<< HEAD
+
         verbose_name = _("QR Link")
         verbose_name_plural = _("QR Links")
         ordering = ["location__name"]
@@ -77,14 +51,7 @@
 
     def get_feedback_url(self) -> str:
         return reverse("qrfikr:submit", kwargs={"qr_uuid": self.id})
-=======
-        verbose_name = _('QR Link')
-        verbose_name_plural = _('QR Links')
-        ordering = ['location__name', 'point__name']
 
-    def __str__(self):
-
->>>>>>> 67edccf7
 
     def save(self, *args, **kwargs):
         if self.point:
@@ -103,25 +70,21 @@
     RATING_CHOICES = [(i, str(i)) for i in range(1, 6)]
 
     id = models.UUIDField(primary_key=True, default=uuid.uuid4, editable=False)
-<<<<<<< HEAD
+
     qr_code_link = models.ForeignKey(
         QRCodeLink,
         on_delete=models.CASCADE,
         related_name="reviews",
     )
-=======
-    qr_code_link = models.ForeignKey(QRCodeLink, on_delete=models.CASCADE, related_name='reviews')
->>>>>>> 67edccf7
+
     category = models.ForeignKey(
         TaskCategory,
         on_delete=models.SET_NULL,
         null=True,
         blank=True,
-<<<<<<< HEAD
+
         verbose_name=_("Category"),
-=======
-        verbose_name=_('Category'),
->>>>>>> 67edccf7
+
     )
     rating = models.PositiveSmallIntegerField(choices=RATING_CHOICES)
     text = models.TextField(blank=True)
@@ -153,46 +116,7 @@
         )
 
 
-<<<<<<< HEAD
 @receiver(post_save, sender=Review)
 def review_post_save(sender, instance: Review, created: bool, **kwargs):
     if created:
-        instance.create_task()
-=======
-    def __str__(self):
-        return f"{self.qr_code_link} ({self.rating})"
-
-
-
-def _get_feedback_project():
-    project, _ = Project.objects.get_or_create(name="Guest Feedback")
-    return project
-
-
-def create_task_from_review(review: 'Review') -> None:
-    if review.rating >= 3 or not review.category:
-        return
-    project = _get_feedback_project()
-
-    point = review.qr_code_link.point
-    point_name = point.name if point else review.qr_code_link.location.name
-    title = f"Feedback {review.rating}/5 at {point_name}"
-
-    description = review.text
-    Task.objects.create(
-        project=project,
-        category=review.category,
-        title=title,
-        description=description,
-    )
-
-
-from django.db.models.signals import post_save
-from django.dispatch import receiver
-
-
-@receiver(post_save, sender=Review)
-def review_post_save(sender, instance, created, **kwargs):
-    if created:
-        create_task_from_review(instance)
->>>>>>> 67edccf7
+        instance.create_task()