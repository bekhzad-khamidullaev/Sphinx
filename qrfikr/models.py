--- conflicted
+++ resolved
@@ -11,7 +11,7 @@
 
 class QRCodeLink(models.Model):
     id = models.UUIDField(primary_key=True, default=uuid.uuid4, editable=False)
-<<<<<<< HEAD
+
     location = models.ForeignKey(
         'checklists.Location',
         on_delete=models.CASCADE,
@@ -19,9 +19,7 @@
         verbose_name=_('Location'),
         editable=False,
     )
-=======
-    location = models.ForeignKey('checklists.Location', on_delete=models.CASCADE, related_name='qr_codes', verbose_name=_('Location'))
->>>>>>> 35bf203c
+
     point = models.OneToOneField(
         ChecklistPoint,
         on_delete=models.CASCADE,
@@ -30,8 +28,7 @@
         null=True,
         blank=True,
     )
-<<<<<<< HEAD
-=======
+
     task_category = models.ForeignKey(
         TaskCategory,
         on_delete=models.SET_NULL,
@@ -40,7 +37,7 @@
         related_name='qr_codes',
         verbose_name=_('Task category'),
     )
->>>>>>> 35bf203c
+
     description = models.CharField(max_length=255, blank=True, verbose_name=_('Description'))
     is_active = models.BooleanField(default=True, verbose_name=_('Active'))
     qr_image = models.ImageField(upload_to='qr_codes/', blank=True, verbose_name=_('QR Image'))
@@ -53,17 +50,9 @@
         ordering = ['location__name', 'point__name']
 
     def __str__(self):
-<<<<<<< HEAD
+
         return f"{self.location.name} / {self.point.name}"
-=======
-        point_name = self.point.name if self.point else '?' 
-        return f"{self.location.name} / {point_name}"
 
-    def save(self, *args, **kwargs):
-        if self.point:
-            self.location = self.point.location
-        super().save(*args, **kwargs)
->>>>>>> 35bf203c
 
     def get_feedback_url(self):
         return reverse('qrfikr:submit', kwargs={'qr_uuid': self.id})
@@ -102,7 +91,7 @@
     def __str__(self):
         return f"{self.qr_code_link} ({self.rating})"
 
-<<<<<<< HEAD
+
 
 def _get_feedback_project():
     project, _ = Project.objects.get_or_create(name="Guest Feedback")
@@ -131,17 +120,3 @@
 def review_post_save(sender, instance, created, **kwargs):
     if created:
         create_task_from_review(instance)
-=======
-    def save(self, *args, **kwargs):
-        is_new = self._state.adding
-        super().save(*args, **kwargs)
-        if is_new and self.rating < 3:
-            project, _ = Project.objects.get_or_create(name='Customer Feedback')
-            point_name = self.qr_code_link.point.name if self.qr_code_link.point else 'N/A'
-            Task.objects.create(
-                project=project,
-                category=self.qr_code_link.task_category,
-                title=f'Negative review at {point_name}',
-                description=self.text,
-            )
->>>>>>> 35bf203c
