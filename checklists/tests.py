# checklists/tests.py
import os

os.environ.setdefault("DJANGO_SETTINGS_MODULE", "config.settings")
import django

django.setup()
from django.test import TestCase
from django.urls import reverse
from django.contrib.auth import get_user_model
from django.contrib.auth.models import Permission
from django.core.exceptions import ValidationError
from django.utils.translation import gettext_lazy as _
from .filters import ChecklistTemplateFilter
from .models import (
    Location,
    LocationLevel,
    ChecklistPoint,
    ChecklistTemplate,
    ChecklistTemplateItem,
    Checklist,
    ChecklistResult,
    AnswerType,
    ChecklistItemStatus,
    ChecklistRunStatus,
)

User = get_user_model()


class ChecklistModelTests(TestCase):

    def setUp(self):
        self.user = User.objects.create_user(username="testuser", password="password")
        self.location = Location.objects.create(name="Building A")
        self.point = ChecklistPoint.objects.create(
            location=self.location, name="Room 101"
        )
        self.template = ChecklistTemplate.objects.create(
            name="Daily Check", target_location=self.location
        )
        self.item1 = ChecklistTemplateItem.objects.create(
            template=self.template,
            item_text="Check Light",
            order=1,
            answer_type=AnswerType.YES_NO,
        )
        self.item2 = ChecklistTemplateItem.objects.create(
            template=self.template,
            item_text="Temperature",
            order=2,
            answer_type=AnswerType.NUMBER,
        )

    def test_location_creation(self):
        self.assertEqual(Location.objects.count(), 1)
        self.assertEqual(self.location.name, "Building A")

    def test_location_hierarchy_full_name(self):
        room = Location.objects.create(
            name="Hall", parent=self.location, level=LocationLevel.ROOM
        )
        corner = Location.objects.create(
            name="Corner", parent=room, level=LocationLevel.AREA
        )
        self.assertEqual(room.full_name, "Building A / Hall")
        self.assertEqual(corner.full_name, "Building A / Hall / Corner")

    def test_parent_level_validation(self):
        room = Location.objects.create(
            name="Hall", parent=self.location, level=LocationLevel.ROOM
        )
        with self.assertRaises(ValidationError):
            Location.objects.create(
                name="Invalid", parent=room, level=LocationLevel.VENUE
            )

    def test_checklist_point_creation(self):
        self.assertEqual(ChecklistPoint.objects.count(), 1)
        self.assertEqual(self.point.name, "Room 101")
        self.assertEqual(self.point.location, self.location)

    def test_checklist_template_creation(self):
        self.assertEqual(ChecklistTemplate.objects.count(), 1)
        self.assertEqual(self.template.name, "Daily Check")
        self.assertEqual(self.template.target_location, self.location)

    def test_checklist_template_item_creation(self):
        self.assertEqual(ChecklistTemplateItem.objects.count(), 2)
        self.assertEqual(self.item1.item_text, "Check Light")
        self.assertEqual(self.item1.answer_type, AnswerType.YES_NO)
        self.assertEqual(self.item2.item_text, "Temperature")
        self.assertEqual(self.item2.answer_type, AnswerType.NUMBER)
        self.assertEqual(self.item1.template, self.template)
        self.assertEqual(self.item2.template, self.template)

    def test_checklist_run_creation_creates_results(self):
        checklist_run = Checklist.objects.create(
            template=self.template,
            performed_by=self.user,
            location=self.location,
            point=self.point,
        )
        self.assertEqual(Checklist.objects.count(), 1)
        self.assertEqual(
            ChecklistResult.objects.filter(checklist_run=checklist_run).count(), 2
        )

        result1 = ChecklistResult.objects.get(
            checklist_run=checklist_run, template_item=self.item1
        )
        self.assertEqual(result1.status, ChecklistItemStatus.PENDING)

    def test_checklist_run_mark_complete(self):
        checklist_run = Checklist.objects.create(
            template=self.template,
            performed_by=self.user,
            status=ChecklistRunStatus.IN_PROGRESS,
        )
        self.assertFalse(checklist_run.is_complete)
        self.assertEqual(checklist_run.status, ChecklistRunStatus.IN_PROGRESS)

        checklist_run.mark_complete()
        checklist_run.refresh_from_db()

        self.assertTrue(checklist_run.is_complete)
        self.assertEqual(checklist_run.status, ChecklistRunStatus.SUBMITTED)
        self.assertIsNotNone(checklist_run.completion_time)

    def test_checklist_result_display_value(self):
        checklist_run = Checklist.objects.create(
            template=self.template, performed_by=self.user
        )
        result1 = ChecklistResult.objects.get(
            checklist_run=checklist_run, template_item=self.item1
        )
        result2 = ChecklistResult.objects.get(
            checklist_run=checklist_run, template_item=self.item2
        )

        result1.value = "yes"
        # Очищаем кэш свойства, если он есть (в реальном коде этого не нужно)
        if hasattr(result1, "_display_value_cache"):
            delattr(result1, "_display_value_cache")
        self.assertEqual(result1.display_value, _("Да"))

        result1.value = "no"
        if hasattr(result1, "_display_value_cache"):
            delattr(result1, "_display_value_cache")
        self.assertEqual(result1.display_value, _("Нет"))

        result1.value = "some_other_value"
        if hasattr(result1, "_display_value_cache"):
            delattr(result1, "_display_value_cache")
        self.assertEqual(result1.display_value, "some_other_value")

        result1.value = None
        if hasattr(result1, "_display_value_cache"):
            delattr(result1, "_display_value_cache")
        self.assertEqual(result1.display_value, "-")

        result2.numeric_value = 25.5
        if hasattr(result2, "_display_value_cache"):
            delattr(result2, "_display_value_cache")
        self.assertEqual(result2.display_value, 25.5)

        result2.numeric_value = None
        result2.value = "abc"  # Должен показать '-', так как numeric_value приоритетнее для NUMBER типа
        if hasattr(result2, "_display_value_cache"):
            delattr(result2, "_display_value_cache")
        self.assertEqual(result2.display_value, "abc")


class ChecklistPermissionTests(TestCase):
    def setUp(self):
<<<<<<< HEAD
        self.performer = User.objects.create_user('performer', password='pw', email='performer@example.com')
        self.confirm_user = User.objects.create_user('confirmer', password='pw', email='confirmer@example.com')
        self.confirm_user.is_staff = True
        self.confirm_user.save()
        perm = Permission.objects.get(codename='confirm_checklist')
=======
        self.performer = User.objects.create_user("performer", password="pw")
        self.confirm_user = User.objects.create_user("confirmer", password="pw")
        perm = Permission.objects.get(codename="confirm_checklist")
>>>>>>> 4f2de129
        self.confirm_user.user_permissions.add(perm)

        self.location = Location.objects.create(name="Loc")
        self.template = ChecklistTemplate.objects.create(
            name="Tmp", target_location=self.location
        )
        ChecklistTemplateItem.objects.create(
            template=self.template,
            item_text="Q1",
            order=1,
            answer_type=AnswerType.YES_NO,
        )
        self.checklist = Checklist.objects.create(
            template=self.template,
            performed_by=self.performer,
            location=self.location,
            status=ChecklistRunStatus.IN_PROGRESS,
        )
        self.result = self.checklist.results.first()

    def _post_data(self):
        return {
            "checklist_run_id": str(self.checklist.pk),
            "results-TOTAL_FORMS": "1",
            "results-INITIAL_FORMS": "1",
            "results-MIN_NUM_FORMS": "0",
            "results-MAX_NUM_FORMS": "1000",
            "results-0-id": str(self.result.pk),
            "results-0-status": ChecklistItemStatus.OK,
            "results-0-value": "yes",
            "results-0-comments": "",
            "results-0-is_corrected": "",
            "action": "submit_final",
        }

    def test_confirm_requires_permission(self):
        url = reverse(
            "checklists:checklist_perform", kwargs={"template_pk": self.template.pk}
        )

        self.client.login(username="performer", password="pw")
        self.client.post(url, self._post_data())
        self.checklist.refresh_from_db()
        self.assertNotEqual(self.checklist.status, ChecklistRunStatus.SUBMITTED)

        self.client.logout()
        self.client.login(username="confirmer", password="pw")
        self.client.post(url, self._post_data())
        self.checklist.refresh_from_db()
        self.assertEqual(self.checklist.status, ChecklistRunStatus.SUBMITTED)


class TemplateFilterTests(TestCase):

    def setUp(self):
        self.location = Location.objects.create(name="L1")
        self.t1 = ChecklistTemplate.objects.create(
            name="Alpha", target_location=self.location, is_active=True
        )
        self.t2 = ChecklistTemplate.objects.create(
            name="Beta", target_location=self.location, is_active=False
        )

    def test_filter_by_name(self):
        f = ChecklistTemplateFilter(
            {"name": "Alpha"}, queryset=ChecklistTemplate.objects.all()
        )
        self.assertEqual(list(f.qs), [self.t1])

    def test_filter_by_active(self):
        f = ChecklistTemplateFilter(
            {"is_active": "True"}, queryset=ChecklistTemplate.objects.all()
        )
        self.assertEqual(list(f.qs), [self.t1])<|MERGE_RESOLUTION|>--- conflicted
+++ resolved
@@ -173,17 +173,13 @@
 
 class ChecklistPermissionTests(TestCase):
     def setUp(self):
-<<<<<<< HEAD
+
         self.performer = User.objects.create_user('performer', password='pw', email='performer@example.com')
         self.confirm_user = User.objects.create_user('confirmer', password='pw', email='confirmer@example.com')
         self.confirm_user.is_staff = True
         self.confirm_user.save()
         perm = Permission.objects.get(codename='confirm_checklist')
-=======
-        self.performer = User.objects.create_user("performer", password="pw")
-        self.confirm_user = User.objects.create_user("confirmer", password="pw")
-        perm = Permission.objects.get(codename="confirm_checklist")
->>>>>>> 4f2de129
+
         self.confirm_user.user_permissions.add(perm)
 
         self.location = Location.objects.create(name="Loc")
