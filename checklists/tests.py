--- conflicted
+++ resolved
@@ -73,25 +73,7 @@
         with self.assertRaises(ValidationError):
             invalid = Location(name="Invalid", parent=room, level=LocationLevel.VENUE)
             invalid.full_clean()
-<<<<<<< HEAD
-=======
-
-    def test_location_parent_cannot_be_self(self):
-        self.location.parent = self.location
-        with self.assertRaises(ValidationError):
-            self.location.full_clean()
-
-    def test_location_parent_cycle_invalid(self):
-        room = Location.objects.create(
-            name="Hall", parent=self.location, level=LocationLevel.ROOM
-        )
-        corner = Location.objects.create(
-            name="Corner", parent=room, level=LocationLevel.AREA
-        )
-        self.location.parent = corner
-        with self.assertRaises(ValidationError):
-            self.location.full_clean()
->>>>>>> 22dd0335
+
 
     def test_checklist_point_creation(self):
         self.assertEqual(ChecklistPoint.objects.count(), 1)
