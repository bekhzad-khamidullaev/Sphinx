--- conflicted
+++ resolved
@@ -173,10 +173,7 @@
 
 class ChecklistPermissionTests(TestCase):
     def setUp(self):
-<<<<<<< HEAD
-=======
-
->>>>>>> 3a8c4757
+
         self.performer = User.objects.create_user('performer', password='pw', email='performer@example.com')
         self.confirm_user = User.objects.create_user('confirmer', password='pw', email='confirmer@example.com')
         self.confirm_user.is_staff = True
