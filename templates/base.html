--- conflicted
+++ resolved
@@ -1,315 +1,298 @@
-{% load static %}
-<!doctype html>
-<html lang="en">
-<head>
-    <meta charset="utf-8">
-    <meta name="viewport" content="width=device-width, initial-scale=1, shrink-to-fit=no">
-    <link rel="shortcut icon" href="{% static 'img/fav.png' %}" type="image/x-icon">
-    <link rel="stylesheet" href="https://kit-pro.fontawesome.com/releases/v5.12.1/css/pro.min.css">
-    <script src="https://cdn.tailwindcss.com"></script>
-    <!-- <link rel="stylesheet" href="{% static 'css/tailwind.css' %}"> -->
-
-    <title>{% block title %}{% endblock %}</title>
-</head>
-<body class="bg-gray-100">
-
-{% if user.is_authenticated %}
-<!-- start navbar -->
-<div class="md:fixed md:w-full md:top-0 md:z-20 flex flex-row flex-wrap items-center bg-white p-6 border-b border-gray-300">
-
-    <!-- logo -->
-    <div class="flex-none w-56 flex flex-row items-center">
-      <a href="/" class="flex-none w-56 flex flex-row items-start">
-      <img src="{% static 'img/logo.png' %}" class="w-10 flex-none">
-      <strong class="capitalize ml-1 flex-1">Sphinx</strong>
-      </a>
-      <button id="sliderBtn" class="flex-none text-right text-gray-900 hidden md:block">
-        <i class="fad fa-list-ul"></i>
-      </button>
-    </div>
-    <!-- end logo -->
-
-        <!-- navbar content toggle -->
-<<<<<<< HEAD
-        <button id="navbarToggle" class="md:hidden">
-            <!-- <i class="fad fa-chevron-double-down"></i> -->
-        </button>
-        <!-- end navbar content toggle -->
-=======
-        <button id="navbarToggle" class="hidden md:block md:fixed right-10 mr-6">
-            <i class="fad fa-chevron-double-down"></i>
-          </button>
-          <!-- end navbar content toggle -->
-      
-          <!-- right -->
-          <div class="flex flex-row-reverse  hidden md:block md:fixed right-0 mr-8">
->>>>>>> 88274916
-
-            <!-- user -->
-            <div class="dropdown relative md:static">
-
-              <button class="menu-btn focus:outline-none focus:shadow-outline flex flex-wrap items-center">
-                <div class="w-8 h-8 overflow-hidden rounded-full">
-                  <img class="w-full h-full object-cover" src="{% if user.image %}{{ user.image.url }}{% else %}{% static 'img/user.svg' %}{% endif %}" >
-                </div>
-<<<<<<< HEAD
-                <div class="ml-2 flex items-center">
-                    <h1 class="text-sm text-gray-800 ml-2 text-xs font-semibold">{{ user.get_full_name }}</h1>
-                    <!-- <i class="fad fa-chevron-down ml-2 text-xs"></i> -->
-=======
-
-                <div class="ml-2 capitalize flex ">
-                  <h1 class="text-sm ml-10 text-gray-800 text-xs font-semibold m-8 p-0 leading-none">{{ user.get_full_name }}</h1>
-                  <!-- <i class="fad fa-chevron-down ml-2 text-xs leading-none"></i> -->
->>>>>>> 88274916
-                </div>
-              </button>
-
-              <button class="hidden fixed top-0 left-0 z-10 w-full h-full menu-overflow"></button>
-
-              <div class="text-gray-500 menu hidden md:mt-10 md:w-full rounded bg-white shadow-md absolute z-20 right-0 w-40 mt-5 py-2 animated faster">
-
-                <!-- item -->
-                <a class="px-4 py-2 block capitalize font-medium text-sm tracking-wide bg-white hover:bg-gray-200 hover:text-gray-900 transition-all duration-300 ease-in-out" href="#">
-                  <i class="fad fa-user-edit text-xs mr-1"></i>
-                  edit my profile
-                </a>
-                <!-- end item -->
-
-                <!-- item -->
-                <a class="px-4 py-2 block capitalize font-medium text-sm tracking-wide bg-white hover:bg-gray-200 hover:text-gray-900 transition-all duration-300 ease-in-out" href="#">
-                  <i class="fad fa-inbox-in text-xs mr-1"></i>
-                  my inbox
-                </a>
-                <!-- end item -->
-
-                <!-- item -->
-                <a class="px-4 py-2 block capitalize font-medium text-sm tracking-wide bg-white hover:bg-gray-200 hover:text-gray-900 transition-all duration-300 ease-in-out" href="#">
-                  <i class="fad fa-badge-check text-xs mr-1"></i>
-                  tasks
-                </a>
-                <!-- end item -->
-
-                <!-- item -->
-                <a class="px-4 py-2 block capitalize font-medium text-sm tracking-wide bg-white hover:bg-gray-200 hover:text-gray-900 transition-all duration-300 ease-in-out" href="#">
-                  <i class="fad fa-comment-alt-dots text-xs mr-1"></i>
-                  chats
-                </a>
-                <!-- end item -->
-
-                <hr>
-
-                <!-- item -->
-                <a href='{% url 'logout' %}' class="px-4 py-2 block capitalize font-medium text-sm tracking-wide bg-white hover:bg-gray-200 hover:text-gray-900 transition-all duration-300 ease-in-out" href="#">
-                  <i class="fad fa-user-times text-xs mr-1"></i> 
-                  log out
-                </a>
-                <!-- end item -->
-
-              </div>
-            </div>
-    <!-- end navbar content toggle -->
-
-    <!-- navbar content -->
-    <!-- <div id="navbar" class="animated md:hidden md:fixed md:top-0 md:w-full md:left-0 md:mt-16 md:border-t md:border-b md:border-gray-200 md:p-10 md:bg-white flex-1 pl-3 flex flex-row flex-wrap justify-between items-center md:flex-col md:items-center"> -->
-
-
-
-        <!-- end user -->
-
-
-
-      </div>
-      <!-- end right -->
-    </div>
-    <!-- end navbar content -->
-
-  </div>
-<!-- end navbar -->
-
-
-<!-- strat wrapper -->
-<div class="h-screen flex flex-row flex-wrap">
-
-    <!-- start sidebar -->
-  <div id="sideBar" class="relative flex flex-col flex-wrap bg-white border-r border-gray-300 p-6 flex-none w-64 md:-ml-64 md:fixed md:top-0 md:z-30 md:h-screen md:shadow-xl animated faster">
-
-
-    <!-- sidebar content -->
-    <div class="flex flex-col">
-
-      <!-- sidebar toggle -->
-      <div class="text-right hidden md:block mb-4">
-        <button id="sideBarHideBtn">
-          <i class="fad fa-times-circle"></i>
-        </button>
-      </div>
-      <!-- end sidebar toggle -->
-
-      <p class="uppercase text-xs text-gray-600 mb-4 tracking-wider">homes</p>
-
-      <!-- link -->
-      <a href="#" class="mb-3 capitalize font-medium text-sm hover:text-teal-600 transition ease-in-out duration-500">
-        <i class="fad fa-chart-pie text-xs mr-2"></i>
-        dashboard
-      </a>
-      <!-- end link -->
-
-      <!-- link -->
-      <!-- <a href="./index-1.html" class="mb-3 capitalize font-medium text-sm hover:text-teal-600 transition ease-in-out duration-500">
-        <i class="fad fa-shopping-cart text-xs mr-2"></i>
-        ecommerce dashboard
-      </a> -->
-      <!-- end link -->
-
-      <p class="uppercase text-xs text-gray-600 mb-4 mt-4 tracking-wider">apps</p>
-
-      <!-- link -->
-      <a href="{% url 'sensors' %}" class="mb-3 capitalize font-medium text-sm hover:text-teal-600 transition ease-in-out duration-500">
-        <i class="fad fa-snowflake text-xs mr-2"></i>
-        Temperature
-      </a>
-      <!-- end link -->
-
-      <!-- link -->
-      <a href="/" class="mb-3 capitalize font-medium text-sm hover:text-teal-600 transition ease-in-out duration-500">
-        <i class="fad fa-sun text-xs mr-2"></i>
-        Weather
-      </a>
-      <!-- end link -->
-
-      <!-- link -->
-      <!-- <a href="#" class="mb-3 capitalize font-medium text-sm hover:text-teal-600 transition ease-in-out duration-500">
-        <i class="fad fa-shield-check text-xs mr-2"></i>
-        todo
-      </a> -->
-      <!-- end link -->
-
-      <!-- link -->
-      <!-- <a href="#" class="mb-3 capitalize font-medium text-sm hover:text-teal-600 transition ease-in-out duration-500">
-        <i class="fad fa-calendar-edit text-xs mr-2"></i>
-        calendar
-      </a> -->
-      <!-- end link -->
-
-      <!-- link -->
-      <!-- <a href="#" class="mb-3 capitalize font-medium text-sm hover:text-teal-600 transition ease-in-out duration-500">
-        <i class="fad fa-file-invoice-dollar text-xs mr-2"></i>
-        invoice
-      </a> -->
-      <!-- end link -->
-
-      <!-- link -->
-      <!-- <a href="#" class="mb-3 capitalize font-medium text-sm hover:text-teal-600 transition ease-in-out duration-500">
-        <i class="fad fa-folder-open text-xs mr-2"></i>
-        file manager
-      </a> -->
-      <!-- end link -->   
-      
-      
-      <!-- <p class="uppercase text-xs text-gray-600 mb-4 mt-4 tracking-wider">UI Elements</p> -->
-
-      <!-- link -->
-      <!-- <a href="./typography.html" class="mb-3 capitalize font-medium text-sm hover:text-teal-600 transition ease-in-out duration-500">
-        <i class="fad fa-text text-xs mr-2"></i>
-        typography
-      </a> -->
-      <!-- end link -->
-
-      <!-- link -->
-      <!-- <a href="./alert.html" class="mb-3 capitalize font-medium text-sm hover:text-teal-600 transition ease-in-out duration-500">
-        <i class="fad fa-whistle text-xs mr-2"></i>
-        alerts
-      </a> -->
-      <!-- end link -->
-      
-
-      <!-- link -->
-      <!-- <a href="./buttons.html" class="mb-3 capitalize font-medium text-sm hover:text-teal-600 transition ease-in-out duration-500">
-        <i class="fad fa-cricket text-xs mr-2"></i>
-        buttons
-      </a> -->
-      <!-- end link -->
-
-      <!-- link -->
-      <!-- <a href="#" class="mb-3 capitalize font-medium text-sm hover:text-teal-600 transition ease-in-out duration-500">
-        <i class="fad fa-box-open text-xs mr-2"></i>
-        Content
-      </a> -->
-      <!-- end link -->
-
-      <!-- link -->
-      <!-- <a href="#" class="mb-3 capitalize font-medium text-sm hover:text-teal-600 transition ease-in-out duration-500">
-        <i class="fad fa-swatchbook text-xs mr-2"></i>
-        colors
-      </a> -->
-      <!-- end link -->
-
-      <!-- link -->
-      <!-- <a href="#" class="mb-3 capitalize font-medium text-sm hover:text-teal-600 transition ease-in-out duration-500">
-        <i class="fad fa-atom-alt text-xs mr-2"></i>
-        icons
-      </a> -->
-      <!-- end link -->
-
-      <!-- link -->
-      <!-- <a href="#" class="mb-3 capitalize font-medium text-sm hover:text-teal-600 transition ease-in-out duration-500">
-        <i class="fad fa-club text-xs mr-2"></i>
-        card
-      </a> -->
-      <!-- end link -->
-
-      <!-- link -->
-      <!-- <a href="#" class="mb-3 capitalize font-medium text-sm hover:text-teal-600 transition ease-in-out duration-500">
-        <i class="fad fa-cheese-swiss text-xs mr-2"></i>
-        Widgets
-      </a> -->
-      <!-- end link -->
-
-      <!-- link -->
-      <!-- <a href="#" class="mb-3 capitalize font-medium text-sm hover:text-teal-600 transition ease-in-out duration-500">
-        <i class="fad fa-computer-classic text-xs mr-2"></i>
-        Components
-      </a> -->
-      <!-- end link -->
-      
-      
-
-    </div>
-    <!-- end sidebar content -->
-
-  </div>
-  <!-- end sidbar -->
-
-  <!-- strat content -->
-  <div class="bg-gray-100 flex-1 p-6 md:mt-16">
-    {% if messages %}
-    {% for message in messages %}
-    <div class="p-4 mb-4 text-sm text-netural-400 rounded-lg bg-green-50" role="alert">
-      <span class="font-medium"></span> {{ message }}
-    </div>
-    {% endfor %}
-    {% endif %}
-    {% block content %}
-    {% endblock %}
-  </div>
-  <!-- end content -->
-
-</div>
-<!-- end wrapper --> 
-
-  
-
-<!-- script -->
-<script src="https://cdn.jsdelivr.net/npm/apexcharts"></script>
-<script src="{% static 'js/scripts.js' %}"></script>
-<!-- end script -->
-
-</body>
-
-{% else %}
-
-{% include 'login.html' %}
-
-{% endif %}
+{% load static %}
+<!doctype html>
+<html lang="en">
+<head>
+    <meta charset="utf-8">
+    <meta name="viewport" content="width=device-width, initial-scale=1, shrink-to-fit=no">
+    <link rel="shortcut icon" href="{% static 'img/fav.png' %}" type="image/x-icon">
+    <link rel="stylesheet" href="https://kit-pro.fontawesome.com/releases/v5.12.1/css/pro.min.css">
+    <script src="https://cdn.tailwindcss.com"></script>
+    <!-- <link rel="stylesheet" href="{% static 'css/tailwind.css' %}"> -->
+
+    <title>{% block title %}{% endblock %}</title>
+</head>
+<body class="bg-gray-100">
+
+{% if user.is_authenticated %}
+<!-- start navbar -->
+<div class="md:fixed md:w-full md:top-0 md:z-20 flex flex-row flex-wrap items-center bg-white p-6 border-b border-gray-300">
+
+    <!-- logo -->
+    <div class="flex-none w-56 flex flex-row items-center">
+      <a href="/" class="flex-none w-56 flex flex-row items-start">
+      <img src="{% static 'img/logo.png' %}" class="w-10 flex-none">
+      <strong class="capitalize ml-1 flex-1">Sphinx</strong>
+      </a>
+      <button id="sliderBtn" class="flex-none text-right text-gray-900 hidden md:block">
+        <i class="fad fa-list-ul"></i>
+      </button>
+    </div>
+    <!-- end logo -->
+
+        <!-- navbar content toggle -->
+        <button id="navbarToggle" class="md:hidden">
+            <i class="fad fa-chevron-double-down"></i>
+        </button>
+        <!-- end navbar content toggle -->
+
+            <!-- user -->
+            <div class="dropdown relative md:static">
+
+              <button class="menu-btn focus:outline-none focus:shadow-outline flex flex-wrap items-center">
+                <div class="w-8 h-8 overflow-hidden rounded-full">
+                  <img class="w-full h-full object-cover" src="{% if user.image %}{{ user.image.url }}{% else %}{% static 'img/user.svg' %}{% endif %}" >
+                </div>
+                <div class="ml-2 flex items-center">
+                    <h1 class="text-sm text-gray-800 font-semibold">{{ user.get_full_name }}</h1>
+                    <i class="fad fa-chevron-down ml-2 text-xs"></i>
+                </div>
+              </button>
+
+              <button class="hidden fixed top-0 left-0 z-10 w-full h-full menu-overflow"></button>
+
+              <div class="text-gray-500 menu hidden md:mt-10 md:w-full rounded bg-white shadow-md absolute z-20 right-0 w-40 mt-5 py-2 animated faster">
+
+                <!-- item -->
+                <a class="px-4 py-2 block capitalize font-medium text-sm tracking-wide bg-white hover:bg-gray-200 hover:text-gray-900 transition-all duration-300 ease-in-out" href="#">
+                  <i class="fad fa-user-edit text-xs mr-1"></i>
+                  edit my profile
+                </a>
+                <!-- end item -->
+
+                <!-- item -->
+                <a class="px-4 py-2 block capitalize font-medium text-sm tracking-wide bg-white hover:bg-gray-200 hover:text-gray-900 transition-all duration-300 ease-in-out" href="#">
+                  <i class="fad fa-inbox-in text-xs mr-1"></i>
+                  my inbox
+                </a>
+                <!-- end item -->
+
+                <!-- item -->
+                <a class="px-4 py-2 block capitalize font-medium text-sm tracking-wide bg-white hover:bg-gray-200 hover:text-gray-900 transition-all duration-300 ease-in-out" href="#">
+                  <i class="fad fa-badge-check text-xs mr-1"></i>
+                  tasks
+                </a>
+                <!-- end item -->
+
+                <!-- item -->
+                <a class="px-4 py-2 block capitalize font-medium text-sm tracking-wide bg-white hover:bg-gray-200 hover:text-gray-900 transition-all duration-300 ease-in-out" href="#">
+                  <i class="fad fa-comment-alt-dots text-xs mr-1"></i>
+                  chats
+                </a>
+                <!-- end item -->
+
+                <hr>
+
+                <!-- item -->
+                <a href='{% url 'logout' %}' class="px-4 py-2 block capitalize font-medium text-sm tracking-wide bg-white hover:bg-gray-200 hover:text-gray-900 transition-all duration-300 ease-in-out" href="#">
+                  <i class="fad fa-user-times text-xs mr-1"></i> 
+                  log out
+                </a>
+                <!-- end item -->
+
+              </div>
+            </div>
+    <!-- end navbar content toggle -->
+
+    <!-- navbar content -->
+    <!-- <div id="navbar" class="animated md:hidden md:fixed md:top-0 md:w-full md:left-0 md:mt-16 md:border-t md:border-b md:border-gray-200 md:p-10 md:bg-white flex-1 pl-3 flex flex-row flex-wrap justify-between items-center md:flex-col md:items-center"> -->
+
+
+
+        <!-- end user -->
+
+
+
+      </div>
+      <!-- end right -->
+    </div>
+    <!-- end navbar content -->
+
+  </div>
+<!-- end navbar -->
+
+
+<!-- strat wrapper -->
+<div class="h-screen flex flex-row flex-wrap">
+
+    <!-- start sidebar -->
+  <div id="sideBar" class="relative flex flex-col flex-wrap bg-white border-r border-gray-300 p-6 flex-none w-64 md:-ml-64 md:fixed md:top-0 md:z-30 md:h-screen md:shadow-xl animated faster">
+
+
+    <!-- sidebar content -->
+    <div class="flex flex-col">
+
+      <!-- sidebar toggle -->
+      <div class="text-right hidden md:block mb-4">
+        <button id="sideBarHideBtn">
+          <i class="fad fa-times-circle"></i>
+        </button>
+      </div>
+      <!-- end sidebar toggle -->
+
+      <p class="uppercase text-xs text-gray-600 mb-4 tracking-wider">homes</p>
+
+      <!-- link -->
+      <a href="#" class="mb-3 capitalize font-medium text-sm hover:text-teal-600 transition ease-in-out duration-500">
+        <i class="fad fa-chart-pie text-xs mr-2"></i>
+        dashboard
+      </a>
+      <!-- end link -->
+
+      <!-- link -->
+      <!-- <a href="./index-1.html" class="mb-3 capitalize font-medium text-sm hover:text-teal-600 transition ease-in-out duration-500">
+        <i class="fad fa-shopping-cart text-xs mr-2"></i>
+        ecommerce dashboard
+      </a> -->
+      <!-- end link -->
+
+      <p class="uppercase text-xs text-gray-600 mb-4 mt-4 tracking-wider">apps</p>
+
+      <!-- link -->
+      <a href="{% url 'sensors' %}" class="mb-3 capitalize font-medium text-sm hover:text-teal-600 transition ease-in-out duration-500">
+        <i class="fad fa-snowflake text-xs mr-2"></i>
+        Temperature
+      </a>
+      <!-- end link -->
+
+      <!-- link -->
+      <a href="/" class="mb-3 capitalize font-medium text-sm hover:text-teal-600 transition ease-in-out duration-500">
+        <i class="fad fa-sun text-xs mr-2"></i>
+        Weather
+      </a>
+      <!-- end link -->
+
+      <!-- link -->
+      <!-- <a href="#" class="mb-3 capitalize font-medium text-sm hover:text-teal-600 transition ease-in-out duration-500">
+        <i class="fad fa-shield-check text-xs mr-2"></i>
+        todo
+      </a> -->
+      <!-- end link -->
+
+      <!-- link -->
+      <!-- <a href="#" class="mb-3 capitalize font-medium text-sm hover:text-teal-600 transition ease-in-out duration-500">
+        <i class="fad fa-calendar-edit text-xs mr-2"></i>
+        calendar
+      </a> -->
+      <!-- end link -->
+
+      <!-- link -->
+      <!-- <a href="#" class="mb-3 capitalize font-medium text-sm hover:text-teal-600 transition ease-in-out duration-500">
+        <i class="fad fa-file-invoice-dollar text-xs mr-2"></i>
+        invoice
+      </a> -->
+      <!-- end link -->
+
+      <!-- link -->
+      <!-- <a href="#" class="mb-3 capitalize font-medium text-sm hover:text-teal-600 transition ease-in-out duration-500">
+        <i class="fad fa-folder-open text-xs mr-2"></i>
+        file manager
+      </a> -->
+      <!-- end link -->   
+      
+      
+      <!-- <p class="uppercase text-xs text-gray-600 mb-4 mt-4 tracking-wider">UI Elements</p> -->
+
+      <!-- link -->
+      <!-- <a href="./typography.html" class="mb-3 capitalize font-medium text-sm hover:text-teal-600 transition ease-in-out duration-500">
+        <i class="fad fa-text text-xs mr-2"></i>
+        typography
+      </a> -->
+      <!-- end link -->
+
+      <!-- link -->
+      <!-- <a href="./alert.html" class="mb-3 capitalize font-medium text-sm hover:text-teal-600 transition ease-in-out duration-500">
+        <i class="fad fa-whistle text-xs mr-2"></i>
+        alerts
+      </a> -->
+      <!-- end link -->
+      
+
+      <!-- link -->
+      <!-- <a href="./buttons.html" class="mb-3 capitalize font-medium text-sm hover:text-teal-600 transition ease-in-out duration-500">
+        <i class="fad fa-cricket text-xs mr-2"></i>
+        buttons
+      </a> -->
+      <!-- end link -->
+
+      <!-- link -->
+      <!-- <a href="#" class="mb-3 capitalize font-medium text-sm hover:text-teal-600 transition ease-in-out duration-500">
+        <i class="fad fa-box-open text-xs mr-2"></i>
+        Content
+      </a> -->
+      <!-- end link -->
+
+      <!-- link -->
+      <!-- <a href="#" class="mb-3 capitalize font-medium text-sm hover:text-teal-600 transition ease-in-out duration-500">
+        <i class="fad fa-swatchbook text-xs mr-2"></i>
+        colors
+      </a> -->
+      <!-- end link -->
+
+      <!-- link -->
+      <!-- <a href="#" class="mb-3 capitalize font-medium text-sm hover:text-teal-600 transition ease-in-out duration-500">
+        <i class="fad fa-atom-alt text-xs mr-2"></i>
+        icons
+      </a> -->
+      <!-- end link -->
+
+      <!-- link -->
+      <!-- <a href="#" class="mb-3 capitalize font-medium text-sm hover:text-teal-600 transition ease-in-out duration-500">
+        <i class="fad fa-club text-xs mr-2"></i>
+        card
+      </a> -->
+      <!-- end link -->
+
+      <!-- link -->
+      <!-- <a href="#" class="mb-3 capitalize font-medium text-sm hover:text-teal-600 transition ease-in-out duration-500">
+        <i class="fad fa-cheese-swiss text-xs mr-2"></i>
+        Widgets
+      </a> -->
+      <!-- end link -->
+
+      <!-- link -->
+      <!-- <a href="#" class="mb-3 capitalize font-medium text-sm hover:text-teal-600 transition ease-in-out duration-500">
+        <i class="fad fa-computer-classic text-xs mr-2"></i>
+        Components
+      </a> -->
+      <!-- end link -->
+      
+      
+
+    </div>
+    <!-- end sidebar content -->
+
+  </div>
+  <!-- end sidbar -->
+
+  <!-- strat content -->
+  <div class="bg-gray-100 flex-1 p-6 md:mt-16">
+    {% if messages %}
+    {% for message in messages %}
+    <div class="p-4 mb-4 text-sm text-netural-400 rounded-lg bg-green-50" role="alert">
+      <span class="font-medium"></span> {{ message }}
+    </div>
+    {% endfor %}
+    {% endif %}
+    {% block content %}
+    {% endblock %}
+  </div>
+  <!-- end content -->
+
+</div>
+<!-- end wrapper --> 
+
+  
+
+<!-- script -->
+<script src="https://cdn.jsdelivr.net/npm/apexcharts"></script>
+<script src="{% static 'js/scripts.js' %}"></script>
+<!-- end script -->
+
+</body>
+
+{% else %}
+
+{% include 'login.html' %}
+
+{% endif %}
 </html>