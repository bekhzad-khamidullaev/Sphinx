# user_profiles/models.py
import logging
from django.contrib.auth.models import AbstractUser
from django.db import models
from django.conf import settings
from django.utils.translation import gettext_lazy as _
from django.utils import timezone
from django.db.models import JSONField
from django.utils import timezone
from django.urls import reverse
from django.core.exceptions import ValidationError, PermissionDenied

from asgiref.sync import async_to_sync
from channels.layers import get_channel_layer

logger = logging.getLogger(__name__)

class BaseModel(models.Model):
    created_at = models.DateTimeField(auto_now_add=True, verbose_name=_("Дата создания"))
    updated_at = models.DateTimeField(auto_now=True, verbose_name=_("Дата обновления"))

    class Meta:
        abstract = True
        ordering = ['-created_at']

class Department(BaseModel):
    name = models.CharField(max_length=150, unique=True, verbose_name=_("Название отдела"))
    parent = models.ForeignKey(
        'self', on_delete=models.SET_NULL, null=True, blank=True,
        related_name='children', verbose_name=_("Вышестоящий отдел")
    )
    head = models.ForeignKey(
        settings.AUTH_USER_MODEL, on_delete=models.SET_NULL, null=True, blank=True,
        related_name='headed_departments', verbose_name=_("Руководитель отдела")
    )
    description = models.TextField(blank=True, verbose_name=_("Описание"))

    class Meta:
        verbose_name = _("Отдел")
        verbose_name_plural = _("Отделы")
        ordering = ['name']
        indexes = [models.Index(fields=["name"]), models.Index(fields=["parent"])]

    def __str__(self):
        return self.name

    def get_absolute_url(self):
        return reverse('user_profiles:department_update', kwargs={'pk': self.pk})

    def clean(self):
        super().clean()
        if self.parent and self.parent.pk == self.pk:
            raise ValidationError(_('Отдел не может быть сам себе родительским.'))
        p = self.parent
        while p:
            if p.pk == self.pk:
                raise ValidationError(_('Обнаружена циклическая зависимость в родительских отделах.'))
            p = p.parent

    def save(self, *args, **kwargs):
        is_new = self._state.adding
        self.full_clean()
        super().save(*args, **kwargs)
        try:
            channel_layer = get_channel_layer()
            if channel_layer:
                action = "create" if is_new else "update"
                async_to_sync(channel_layer.group_send)(
                    "departments_list",
                    {"type": "department_update", "message": {"action": action, "id": self.id, "name": self.name}}
                )
            else:
                logger.warning("Channel layer not configured, WebSocket notification for Department skipped.")
        except Exception as e:
            logger.error(f"Failed to send WebSocket for Department {self.id}: {e}")

    def delete(self, *args, **kwargs):
        dept_id = self.id
        dept_name = self.name
        super().delete(*args, **kwargs)
        try:
            channel_layer = get_channel_layer()
            if channel_layer:
                async_to_sync(channel_layer.group_send)(
                    "departments_list",
                    {"type": "department_update", "message": {"action": "delete", "id": dept_id, "name": dept_name}}
                )
            else:
                logger.warning("Channel layer not configured, WebSocket deletion notification for Department skipped.")
        except Exception as e:
            logger.error(f"Failed to send WebSocket deletion for Department {dept_id}: {e}")


class JobTitle(models.Model):
    name = models.CharField(max_length=150, unique=True, verbose_name=_("Название должности"))
    description = models.TextField(blank=True, verbose_name=_("Описание должности"))

    class Meta:
        verbose_name = _("Должность")
        verbose_name_plural = _("Должности")
        ordering = ["name"]

    def __str__(self):
        return self.name

class TeamMembershipUser(models.Model):
    user = models.ForeignKey("User", on_delete=models.CASCADE, related_name="teammembership_user_set")
    team = models.ForeignKey("Team", on_delete=models.CASCADE, related_name="teammembership_team_set")
    date_joined = models.DateTimeField(auto_now_add=True, verbose_name=_("Дата присоединения"))

    class Meta:
        unique_together = ('user', 'team')
        verbose_name = _("Членство в команде (User-Team)")
        verbose_name_plural = _("Членства в командах (User-Team)")
        ordering = ['team__name', 'user__username']

    def __str__(self):
        return f"{self.user.username} in {self.team.name}"


class User(AbstractUser):
    email = models.EmailField(_('email address'), unique=True)
    phone_number = models.CharField(_("Номер телефона"), max_length=25, blank=True, null=True)
    image = models.ImageField(_("Аватар"), default='profile_pics/user.svg', upload_to='profile_pics/', blank=True, null=True)
    department = models.ForeignKey(
        Department, on_delete=models.SET_NULL, null=True, blank=True,
        related_name='employees', verbose_name=_("Отдел")
    )
    job_title = models.ForeignKey(
        JobTitle, on_delete=models.SET_NULL, null=True, blank=True,
        related_name="users", verbose_name=_("Должность")
    )
    employee_id = models.CharField(
        _("Табельный номер"), max_length=50, blank=True, null=True, unique=True
    )
    hire_date = models.DateField(_("Дата приема на работу"), null=True, blank=True)
    termination_date = models.DateField(_("Дата увольнения"), null=True, blank=True)

    class EmploymentType(models.TextChoices):
        FULL_TIME = "full_time", _("Полная занятость")
        PART_TIME = "part_time", _("Частичная занятость")
        CONTRACTOR = "contractor", _("Подрядчик")
        INTERN = "intern", _("Стажер")

    employment_type = models.CharField(
        _("Тип занятости"),
        max_length=20,
        choices=EmploymentType.choices,
        default=EmploymentType.FULL_TIME,
        blank=True,
        null=True,
    )
    date_of_birth = models.DateField(_("Дата рождения"), null=True, blank=True)
    personal_email = models.EmailField(_("Личный Email"), blank=True, null=True)
    address = models.TextField(_("Адрес проживания"), blank=True, null=True)
    emergency_contact = models.TextField(
        _("Экстренный контакт"), blank=True, null=True
    )
    manager = models.ForeignKey(
        "self",
        on_delete=models.SET_NULL,
        null=True,
        blank=True,
        related_name="reports_to",
        verbose_name=_("Прямой руководитель"),
    )
    settings = JSONField(_("Настройки пользователя"), default=dict, blank=True)
    teams = models.ManyToManyField(
        'Team',
        through=TeamMembershipUser,
        through_fields=('user', 'team'),
        verbose_name=_("Состоит в командах"),
        blank=True,
        related_name="team_members_reverse"
    )
    employee_id = models.CharField(_("Табельный номер"), max_length=50, blank=True, null=True, unique=True)
    hire_date = models.DateField(_("Дата приема на работу"), null=True, blank=True)
    termination_date = models.DateField(_("Дата увольнения"), null=True, blank=True)

    class EmploymentType(models.TextChoices):
        FULL_TIME = 'full_time', _('Полная занятость')
        PART_TIME = 'part_time', _('Частичная занятость')
        CONTRACTOR = 'contractor', _('Подрядчик')
        INTERN = 'intern', _('Стажер')

    employment_type = models.CharField(
        _("Тип занятости"), max_length=20, choices=EmploymentType.choices,
        default=EmploymentType.FULL_TIME, blank=True, null=True
    )
    date_of_birth = models.DateField(_("Дата рождения"), null=True, blank=True)
    personal_email = models.EmailField(_("Личный Email"), blank=True, null=True)
    address = models.TextField(_("Адрес проживания"), blank=True, null=True)
    emergency_contact = models.TextField(_("Экстренный контакт"), blank=True, null=True, help_text=_("Имя, телефон, кем приходится"))
    manager = models.ForeignKey(
        'self', on_delete=models.SET_NULL, null=True, blank=True,
        related_name='reports_to', verbose_name=_("Прямой руководитель")
    )

    class Meta:
        verbose_name = _("Пользователь")
        verbose_name_plural = _("Пользователи")
        ordering = ['last_name', 'first_name', 'username']

    def __str__(self):
        return self.display_name

    @property
    def display_name(self):
        if self.first_name and self.last_name:
            return f"{self.first_name} {self.last_name}"
        return self.username

    def get_absolute_url(self):
        return reverse('user_profiles:user_update', kwargs={'pk': self.pk})

    @property
    def is_terminated(self):
        return self.termination_date and self.termination_date <= timezone.now().date()

    def clean(self):
        super().clean()
        if self.hire_date and self.termination_date and self.termination_date < self.hire_date:
            raise ValidationError(_('Дата увольнения не может быть раньше даты приема на работу.'))

    def get_setting(self, key, default=None):
        if not isinstance(self.settings, dict):
            self.settings = {}
        return self.settings.get(key, default)

    @property
    def is_terminated(self):
        return self.termination_date and self.termination_date <= timezone.now().date()

    def clean(self):
        super().clean()
        if self.hire_date and self.termination_date and self.termination_date < self.hire_date:
            raise ValidationError(_('Дата увольнения не может быть раньше даты приема на работу.'))

    def set_setting(self, key, value, save_now=True):
        if not isinstance(self.settings, dict):
            self.settings = {}
        current_value = self.settings.get(key)
        setting_changed = False
        if current_value != value:
            self.settings[key] = value
            setting_changed = True
        elif key not in self.settings and value is not None:
            self.settings[key] = value
            setting_changed = True

        if setting_changed and save_now:
            self.save(update_fields=['settings'])
        return setting_changed


    def save(self, *args, **kwargs):
        is_new = self._state.adding
        if self.email:
            self.email = self.email.lower()
        
        if not is_new and self.pk:
            try:
                old_instance = User.objects.get(pk=self.pk)
                if old_instance.is_superuser and not self.is_superuser:
                    if User.objects.filter(is_superuser=True).exclude(pk=self.pk).count() == 0:
                        logger.warning(f"Attempt to remove superuser status from the last superuser {self.username} via model save. Reverting.")
                        self.is_superuser = True
            except User.DoesNotExist:
                pass
        
        super().save(*args, **kwargs)
        
        try:
            channel_layer = get_channel_layer()
            if channel_layer:
                action = "create" if is_new else "update"
                async_to_sync(channel_layer.group_send)(
                    "users_list",
                    {"type": "user_update", "message": {
                        "action": action, "id": self.id, "username": self.username,
                        "display_name": self.display_name, "is_active": self.is_active
                    }}
                )
                async_to_sync(channel_layer.group_send)(
                    f"user_{self.id}",
                    {"type": "user_profile_update", "message": {
                        "action": action, "id": self.id, "username": self.username,
                        "display_name": self.display_name, "email": self.email,
                        "job_title": self.job_title.name if self.job_title else None,
                        "department": self.department.name if self.department else None,
                        "image_url": self.image.url if self.image else None,
                    }}
                )
            else:
                logger.warning("Channel layer not configured, WebSocket notification for User skipped.")
        except Exception as e:
            logger.error(f"Failed to send WebSocket for User {self.id}: {e}")

    def delete(self, *args, **kwargs):
        user_id = self.id
        username = self.username
        is_last_superuser = False
        if self.is_superuser:
            if User.objects.filter(is_superuser=True).exclude(pk=self.pk).count() == 0:
                is_last_superuser = True
        
        if is_last_superuser:
            logger.error(f"Attempt to delete the last superuser: {username}. Operation aborted.")
            raise PermissionDenied(_("Нельзя удалить единственного суперпользователя в системе."))

        super().delete(*args, **kwargs)
        try:
            channel_layer = get_channel_layer()
            if channel_layer:
                async_to_sync(channel_layer.group_send)(
                    "users_list",
                    {"type": "user_update", "message": {"action": "delete", "id": user_id, "username": username}}
                )
                async_to_sync(channel_layer.group_send)(
                    f"user_{user_id}",
                    {"type": "user_profile_update", "message": {"action": "delete", "id": user_id}}
                )
            else:
                logger.warning("Channel layer not configured, WebSocket deletion notification for User skipped.")
        except Exception as e:
            logger.error(f"Failed to send WebSocket deletion for User {user_id}: {e}")


class Team(BaseModel):
    name = models.CharField(max_length=100, verbose_name=_("Название команды"), unique=True)
    team_leader = models.ForeignKey(
        settings.AUTH_USER_MODEL, on_delete=models.SET_NULL, null=True, blank=True,
        related_name="led_teams", verbose_name=_("Лидер команды")
    )
    members = models.ManyToManyField(
        settings.AUTH_USER_MODEL,
        through=TeamMembershipUser,
        through_fields=('team', 'user'),
        blank=True,
        verbose_name=_("Участники"),
        related_name="teams_where_user_is_member"
    )
    department = models.ForeignKey(
        Department, on_delete=models.SET_NULL, null=True, blank=True,
        related_name='teams', verbose_name=_("Отдел")
    )
    description = models.TextField(blank=True, verbose_name=_("Описание команды"))

    class Meta:
        verbose_name = _("Команда")
        verbose_name_plural = _("Команды")
        ordering = ["name"]
        indexes = [models.Index(fields=["name"]), models.Index(fields=["department"])]

    def __str__(self):
        return self.name

    def get_absolute_url(self):
        return reverse('user_profiles:team_update', kwargs={'pk': self.pk})

    def save(self, *args, **kwargs):
        is_new = self._state.adding
        super().save(*args, **kwargs)
        try:
            channel_layer = get_channel_layer()
            if channel_layer:
                action = "create" if is_new else "update"
                async_to_sync(channel_layer.group_send)(
                    "teams_list",
                    {"type": "team_update", "message": {"action": action, "id": self.id, "name": self.name}}
                )
            else:
                logger.warning("Channel layer not configured, WebSocket notification for Team skipped.")
        except Exception as e:
            logger.error(f"Failed to send WebSocket for Team {self.id}: {e}")

    def delete(self, *args, **kwargs):
        team_id = self.id
        team_name = self.name
        super().delete(*args, **kwargs)
        try:
            channel_layer = get_channel_layer()
            if channel_layer:
                async_to_sync(channel_layer.group_send)(
                    "teams_list",
                    {"type": "team_update", "message": {"action": "delete", "id": team_id, "name": team_name}}
                )
            else:
                logger.warning("Channel layer not configured, WebSocket deletion notification for Team skipped.")
        except Exception as e:
            logger.error(f"Failed to send WebSocket deletion for Team {team_id}: {e}")
    def clean(self):
        super().clean()
        if self.team_leader and not self.members.filter(pk=self.team_leader.pk).exists():
            raise ValidationError(_("Лидер команды должен быть участником команды."))
        if self.department and self.department.head and self.department.head != self.team_leader:
            raise ValidationError(_("Лидер команды должен быть руководителем отдела, если указан отдел."))
        if self.members.count() == 0:
            raise ValidationError(_("Команда должна иметь хотя бы одного участника."))


class EmployeeDocument(BaseModel):
    class DocumentType(models.TextChoices):
<<<<<<< HEAD
        CONTRACT = "contract", _("Трудовой договор")
        PASSPORT = "passport", _("Паспортные данные")
        NDA = "nda", _("Соглашение о неразглашении")
        OTHER = "other", _("Прочее")

    employee = models.ForeignKey(User, on_delete=models.CASCADE, related_name="documents", verbose_name=_("Сотрудник"))
    document_type = models.CharField(_("Тип документа"), max_length=20, choices=DocumentType.choices)
    file = models.FileField(_("Файл документа"), upload_to="employee_documents/%Y/%m/")
    issue_date = models.DateField(_("Дата выдачи"), null=True, blank=True)
    expiry_date = models.DateField(_("Дата окончания срока"), null=True, blank=True)
    notes = models.TextField(_("Примечания"), blank=True)
    uploaded_by = models.ForeignKey(User, on_delete=models.SET_NULL, null=True, related_name="uploaded_documents")

    class Meta:
        verbose_name = _("Документ сотрудника")
        verbose_name_plural = _("Документы сотрудников")


class Skill(BaseModel):
    name = models.CharField(_("Название навыка"), max_length=100, unique=True)
    description = models.TextField(_("Описание"), blank=True)
=======
        CONTRACT = 'contract', _('Трудовой договор')
        PASSPORT = 'passport', _('Паспортные данные')
        NDA = 'nda', _('Соглашение о неразглашении')
        OTHER = 'other', _('Прочее')

    employee = models.ForeignKey(User, on_delete=models.CASCADE, related_name='documents', verbose_name=_('Сотрудник'))
    document_type = models.CharField(_('Тип документа'), max_length=20, choices=DocumentType.choices)
    file = models.FileField(_('Файл документа'), upload_to='employee_documents/%Y/%m/')
    issue_date = models.DateField(_('Дата выдачи'), null=True, blank=True)
    expiry_date = models.DateField(_('Дата окончания срока'), null=True, blank=True)
    notes = models.TextField(_('Примечания'), blank=True)
    uploaded_by = models.ForeignKey(User, on_delete=models.SET_NULL, null=True, related_name='uploaded_documents')

    class Meta:
        verbose_name = _('Документ сотрудника')
        verbose_name_plural = _('Документы сотрудников')


class Skill(BaseModel):
    name = models.CharField(_('Название навыка'), max_length=100, unique=True)
    description = models.TextField(_('Описание'), blank=True)
>>>>>>> 48c3e3e2

    def __str__(self):
        return self.name


class EmployeeSkill(models.Model):
    class SkillLevel(models.IntegerChoices):
<<<<<<< HEAD
        NOVICE = 1, _("Новичок")
        INTERMEDIATE = 2, _("Средний уровень")
        ADVANCED = 3, _("Продвинутый")
        EXPERT = 4, _("Эксперт")

    employee = models.ForeignKey(User, on_delete=models.CASCADE, related_name="skills")
    skill = models.ForeignKey(Skill, on_delete=models.CASCADE, related_name="employees")
    level = models.IntegerField(_("Уровень владения"), choices=SkillLevel.choices, default=SkillLevel.NOVICE)

    class Meta:
        unique_together = ("employee", "skill")
=======
        NOVICE = 1, _('Новичок')
        INTERMEDIATE = 2, _('Средний уровень')
        ADVANCED = 3, _('Продвинутый')
        EXPERT = 4, _('Эксперт')

    employee = models.ForeignKey(User, on_delete=models.CASCADE, related_name='skills')
    skill = models.ForeignKey(Skill, on_delete=models.CASCADE, related_name='employees')
    level = models.IntegerField(_('Уровень владения'), choices=SkillLevel.choices, default=SkillLevel.NOVICE)

    class Meta:
        unique_together = ('employee', 'skill')
>>>>>>> 48c3e3e2
<|MERGE_RESOLUTION|>--- conflicted
+++ resolved
@@ -401,7 +401,6 @@
 
 class EmployeeDocument(BaseModel):
     class DocumentType(models.TextChoices):
-<<<<<<< HEAD
         CONTRACT = "contract", _("Трудовой договор")
         PASSPORT = "passport", _("Паспортные данные")
         NDA = "nda", _("Соглашение о неразглашении")
@@ -423,29 +422,6 @@
 class Skill(BaseModel):
     name = models.CharField(_("Название навыка"), max_length=100, unique=True)
     description = models.TextField(_("Описание"), blank=True)
-=======
-        CONTRACT = 'contract', _('Трудовой договор')
-        PASSPORT = 'passport', _('Паспортные данные')
-        NDA = 'nda', _('Соглашение о неразглашении')
-        OTHER = 'other', _('Прочее')
-
-    employee = models.ForeignKey(User, on_delete=models.CASCADE, related_name='documents', verbose_name=_('Сотрудник'))
-    document_type = models.CharField(_('Тип документа'), max_length=20, choices=DocumentType.choices)
-    file = models.FileField(_('Файл документа'), upload_to='employee_documents/%Y/%m/')
-    issue_date = models.DateField(_('Дата выдачи'), null=True, blank=True)
-    expiry_date = models.DateField(_('Дата окончания срока'), null=True, blank=True)
-    notes = models.TextField(_('Примечания'), blank=True)
-    uploaded_by = models.ForeignKey(User, on_delete=models.SET_NULL, null=True, related_name='uploaded_documents')
-
-    class Meta:
-        verbose_name = _('Документ сотрудника')
-        verbose_name_plural = _('Документы сотрудников')
-
-
-class Skill(BaseModel):
-    name = models.CharField(_('Название навыка'), max_length=100, unique=True)
-    description = models.TextField(_('Описание'), blank=True)
->>>>>>> 48c3e3e2
 
     def __str__(self):
         return self.name
@@ -453,7 +429,6 @@
 
 class EmployeeSkill(models.Model):
     class SkillLevel(models.IntegerChoices):
-<<<<<<< HEAD
         NOVICE = 1, _("Новичок")
         INTERMEDIATE = 2, _("Средний уровень")
         ADVANCED = 3, _("Продвинутый")
@@ -465,16 +440,4 @@
 
     class Meta:
         unique_together = ("employee", "skill")
-=======
-        NOVICE = 1, _('Новичок')
-        INTERMEDIATE = 2, _('Средний уровень')
-        ADVANCED = 3, _('Продвинутый')
-        EXPERT = 4, _('Эксперт')
-
-    employee = models.ForeignKey(User, on_delete=models.CASCADE, related_name='skills')
-    skill = models.ForeignKey(Skill, on_delete=models.CASCADE, related_name='employees')
-    level = models.IntegerField(_('Уровень владения'), choices=SkillLevel.choices, default=SkillLevel.NOVICE)
-
-    class Meta:
-        unique_together = ('employee', 'skill')
->>>>>>> 48c3e3e2
+
