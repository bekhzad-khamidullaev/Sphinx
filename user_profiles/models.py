# user_profiles/models.py
import logging
from django.contrib.auth.models import AbstractUser
from django.db import models
from django.conf import settings
from django.utils.translation import gettext_lazy as _
from django.utils import timezone
from django.db.models import JSONField
from django.utils import timezone
from django.urls import reverse
from django.core.exceptions import ValidationError, PermissionDenied

from asgiref.sync import async_to_sync
from channels.layers import get_channel_layer

logger = logging.getLogger(__name__)

class BaseModel(models.Model):
    created_at = models.DateTimeField(auto_now_add=True, verbose_name=_("Дата создания"))
    updated_at = models.DateTimeField(auto_now=True, verbose_name=_("Дата обновления"))

    class Meta:
        abstract = True
        ordering = ['-created_at']

class Department(BaseModel):
    name = models.CharField(max_length=150, unique=True, verbose_name=_("Название отдела"))
    parent = models.ForeignKey(
        'self', on_delete=models.SET_NULL, null=True, blank=True,
        related_name='children', verbose_name=_("Вышестоящий отдел")
    )
    head = models.ForeignKey(
        settings.AUTH_USER_MODEL, on_delete=models.SET_NULL, null=True, blank=True,
        related_name='headed_departments', verbose_name=_("Руководитель отдела")
    )
    description = models.TextField(blank=True, verbose_name=_("Описание"))

    class Meta:
        verbose_name = _("Отдел")
        verbose_name_plural = _("Отделы")
        ordering = ['name']
        indexes = [models.Index(fields=["name"]), models.Index(fields=["parent"])]

    def __str__(self):
        return self.name

    def get_absolute_url(self):
        return reverse('user_profiles:department_update', kwargs={'pk': self.pk})

    def clean(self):
        super().clean()
        if self.parent and self.parent.pk == self.pk:
            raise ValidationError(_('Отдел не может быть сам себе родительским.'))
        p = self.parent
        while p:
            if p.pk == self.pk:
                raise ValidationError(_('Обнаружена циклическая зависимость в родительских отделах.'))
            p = p.parent

    def save(self, *args, **kwargs):
        is_new = self._state.adding
        self.full_clean()
        super().save(*args, **kwargs)
        try:
            channel_layer = get_channel_layer()
            if channel_layer:
                action = "create" if is_new else "update"
                async_to_sync(channel_layer.group_send)(
                    "departments_list",
                    {"type": "department_update", "message": {"action": action, "id": self.id, "name": self.name}}
                )
            else:
                logger.warning("Channel layer not configured, WebSocket notification for Department skipped.")
        except Exception as e:
            logger.error(f"Failed to send WebSocket for Department {self.id}: {e}")

    def delete(self, *args, **kwargs):
        dept_id = self.id
        dept_name = self.name
        super().delete(*args, **kwargs)
        try:
            channel_layer = get_channel_layer()
            if channel_layer:
                async_to_sync(channel_layer.group_send)(
                    "departments_list",
                    {"type": "department_update", "message": {"action": "delete", "id": dept_id, "name": dept_name}}
                )
            else:
                logger.warning("Channel layer not configured, WebSocket deletion notification for Department skipped.")
        except Exception as e:
            logger.error(f"Failed to send WebSocket deletion for Department {dept_id}: {e}")


class JobTitle(models.Model):
    name = models.CharField(max_length=150, unique=True, verbose_name=_("Название должности"))
    description = models.TextField(blank=True, verbose_name=_("Описание должности"))

    class Meta:
        verbose_name = _("Должность")
        verbose_name_plural = _("Должности")
        ordering = ["name"]

    def __str__(self):
        return self.name

class TeamMembershipUser(models.Model):
    user = models.ForeignKey("User", on_delete=models.CASCADE, related_name="teammembership_user_set")
    team = models.ForeignKey("Team", on_delete=models.CASCADE, related_name="teammembership_team_set")
    date_joined = models.DateTimeField(auto_now_add=True, verbose_name=_("Дата присоединения"))

    class Meta:
        unique_together = ('user', 'team')
        verbose_name = _("Членство в команде (User-Team)")
        verbose_name_plural = _("Членства в командах (User-Team)")
        ordering = ['team__name', 'user__username']

    def __str__(self):
        return f"{self.user.username} in {self.team.name}"


class User(AbstractUser):
    email = models.EmailField(_('email address'), unique=True)
    phone_number = models.CharField(_("Номер телефона"), max_length=25, blank=True, null=True)
    image = models.ImageField(_("Аватар"), default='profile_pics/user.svg', upload_to='profile_pics/', blank=True, null=True)
    department = models.ForeignKey(
        Department, on_delete=models.SET_NULL, null=True, blank=True,
        related_name='employees', verbose_name=_("Отдел")
    )
    job_title = models.ForeignKey(
        JobTitle, on_delete=models.SET_NULL, null=True, blank=True,
        related_name="users", verbose_name=_("Должность")
    )
    employee_id = models.CharField(
        _("Табельный номер"), max_length=50, blank=True, null=True, unique=True
    )
    hire_date = models.DateField(_("Дата приема на работу"), null=True, blank=True)
    termination_date = models.DateField(_("Дата увольнения"), null=True, blank=True)

    class EmploymentType(models.TextChoices):
        FULL_TIME = "full_time", _("Полная занятость")
        PART_TIME = "part_time", _("Частичная занятость")
        CONTRACTOR = "contractor", _("Подрядчик")
        INTERN = "intern", _("Стажер")

    employment_type = models.CharField(
        _("Тип занятости"),
        max_length=20,
        choices=EmploymentType.choices,
        default=EmploymentType.FULL_TIME,
        blank=True,
        null=True,
    )
    date_of_birth = models.DateField(_("Дата рождения"), null=True, blank=True)
    personal_email = models.EmailField(_("Личный Email"), blank=True, null=True)
    address = models.TextField(_("Адрес проживания"), blank=True, null=True)
    emergency_contact = models.TextField(
        _("Экстренный контакт"), blank=True, null=True
    )
    manager = models.ForeignKey(
        "self",
        on_delete=models.SET_NULL,
        null=True,
        blank=True,
        related_name="reports_to",
        verbose_name=_("Прямой руководитель"),
    )
    settings = JSONField(_("Настройки пользователя"), default=dict, blank=True)
    teams = models.ManyToManyField(
        'Team',
        through=TeamMembershipUser,
        through_fields=('user', 'team'),
        verbose_name=_("Состоит в командах"),
        blank=True,
        related_name="team_members_reverse"
    )
    employee_id = models.CharField(_("Табельный номер"), max_length=50, blank=True, null=True, unique=True)
    hire_date = models.DateField(_("Дата приема на работу"), null=True, blank=True)
    termination_date = models.DateField(_("Дата увольнения"), null=True, blank=True)

    class EmploymentType(models.TextChoices):
        FULL_TIME = 'full_time', _('Полная занятость')
        PART_TIME = 'part_time', _('Частичная занятость')
        CONTRACTOR = 'contractor', _('Подрядчик')
        INTERN = 'intern', _('Стажер')

    employment_type = models.CharField(
        _("Тип занятости"), max_length=20, choices=EmploymentType.choices,
        default=EmploymentType.FULL_TIME, blank=True, null=True
    )
    date_of_birth = models.DateField(_("Дата рождения"), null=True, blank=True)
    personal_email = models.EmailField(_("Личный Email"), blank=True, null=True)
    address = models.TextField(_("Адрес проживания"), blank=True, null=True)
    emergency_contact = models.TextField(_("Экстренный контакт"), blank=True, null=True, help_text=_("Имя, телефон, кем приходится"))
    manager = models.ForeignKey(
        'self', on_delete=models.SET_NULL, null=True, blank=True,
        related_name='reports_to', verbose_name=_("Прямой руководитель")
    )

    class Meta:
        verbose_name = _("Пользователь")
        verbose_name_plural = _("Пользователи")
        ordering = ['last_name', 'first_name', 'username']

    def __str__(self):
        return self.display_name

    @property
    def display_name(self):
        if self.first_name and self.last_name:
            return f"{self.first_name} {self.last_name}"
        return self.username

    def get_absolute_url(self):
        return reverse('user_profiles:user_update', kwargs={'pk': self.pk})

    @property
    def is_terminated(self):
        return self.termination_date and self.termination_date <= timezone.now().date()

    def clean(self):
        super().clean()
        if self.hire_date and self.termination_date and self.termination_date < self.hire_date:
            raise ValidationError(_('Дата увольнения не может быть раньше даты приема на работу.'))

    def get_setting(self, key, default=None):
        if not isinstance(self.settings, dict):
            self.settings = {}
        return self.settings.get(key, default)

    @property
    def is_terminated(self):
        return self.termination_date and self.termination_date <= timezone.now().date()

    def clean(self):
        super().clean()
        if self.hire_date and self.termination_date and self.termination_date < self.hire_date:
            raise ValidationError(_('Дата увольнения не может быть раньше даты приема на работу.'))

    def set_setting(self, key, value, save_now=True):
        if not isinstance(self.settings, dict):
            self.settings = {}
        current_value = self.settings.get(key)
        setting_changed = False
        if current_value != value:
            self.settings[key] = value
            setting_changed = True
        elif key not in self.settings and value is not None:
            self.settings[key] = value
            setting_changed = True

        if setting_changed and save_now:
            self.save(update_fields=['settings'])
        return setting_changed


    def save(self, *args, **kwargs):
        is_new = self._state.adding
        if self.email:
            self.email = self.email.lower()
        
        if not is_new and self.pk:
            try:
                old_instance = User.objects.get(pk=self.pk)
                if old_instance.is_superuser and not self.is_superuser:
                    if User.objects.filter(is_superuser=True).exclude(pk=self.pk).count() == 0:
                        logger.warning(f"Attempt to remove superuser status from the last superuser {self.username} via model save. Reverting.")
                        self.is_superuser = True
            except User.DoesNotExist:
                pass
        
        super().save(*args, **kwargs)
        
        try:
            channel_layer = get_channel_layer()
            if channel_layer:
                action = "create" if is_new else "update"
                async_to_sync(channel_layer.group_send)(
                    "users_list",
                    {"type": "user_update", "message": {
                        "action": action, "id": self.id, "username": self.username,
                        "display_name": self.display_name, "is_active": self.is_active
                    }}
                )
                async_to_sync(channel_layer.group_send)(
                    f"user_{self.id}",
                    {"type": "user_profile_update", "message": {
                        "action": action, "id": self.id, "username": self.username,
                        "display_name": self.display_name, "email": self.email,
                        "job_title": self.job_title.name if self.job_title else None,
                        "department": self.department.name if self.department else None,
                        "image_url": self.image.url if self.image else None,
                    }}
                )
            else:
                logger.warning("Channel layer not configured, WebSocket notification for User skipped.")
        except Exception as e:
            logger.error(f"Failed to send WebSocket for User {self.id}: {e}")

    def delete(self, *args, **kwargs):
        user_id = self.id
        username = self.username
        is_last_superuser = False
        if self.is_superuser:
            if User.objects.filter(is_superuser=True).exclude(pk=self.pk).count() == 0:
                is_last_superuser = True
        
        if is_last_superuser:
            logger.error(f"Attempt to delete the last superuser: {username}. Operation aborted.")
            raise PermissionDenied(_("Нельзя удалить единственного суперпользователя в системе."))

        super().delete(*args, **kwargs)
        try:
            channel_layer = get_channel_layer()
            if channel_layer:
                async_to_sync(channel_layer.group_send)(
                    "users_list",
                    {"type": "user_update", "message": {"action": "delete", "id": user_id, "username": username}}
                )
                async_to_sync(channel_layer.group_send)(
                    f"user_{user_id}",
                    {"type": "user_profile_update", "message": {"action": "delete", "id": user_id}}
                )
            else:
                logger.warning("Channel layer not configured, WebSocket deletion notification for User skipped.")
        except Exception as e:
            logger.error(f"Failed to send WebSocket deletion for User {user_id}: {e}")


class Team(BaseModel):
    name = models.CharField(max_length=100, verbose_name=_("Название команды"), unique=True)
    team_leader = models.ForeignKey(
        settings.AUTH_USER_MODEL, on_delete=models.SET_NULL, null=True, blank=True,
        related_name="led_teams", verbose_name=_("Лидер команды")
    )
    members = models.ManyToManyField(
        settings.AUTH_USER_MODEL,
        through=TeamMembershipUser,
        through_fields=('team', 'user'),
        blank=True,
        verbose_name=_("Участники"),
        related_name="teams_where_user_is_member"
    )
    department = models.ForeignKey(
        Department, on_delete=models.SET_NULL, null=True, blank=True,
        related_name='teams', verbose_name=_("Отдел")
    )
    description = models.TextField(blank=True, verbose_name=_("Описание команды"))

    class Meta:
        verbose_name = _("Команда")
        verbose_name_plural = _("Команды")
        ordering = ["name"]
        indexes = [models.Index(fields=["name"]), models.Index(fields=["department"])]

    def __str__(self):
        return self.name

    def get_absolute_url(self):
        return reverse('user_profiles:team_update', kwargs={'pk': self.pk})

    def save(self, *args, **kwargs):
        is_new = self._state.adding
        super().save(*args, **kwargs)
        try:
            channel_layer = get_channel_layer()
            if channel_layer:
                action = "create" if is_new else "update"
                async_to_sync(channel_layer.group_send)(
                    "teams_list",
                    {"type": "team_update", "message": {"action": action, "id": self.id, "name": self.name}}
                )
            else:
                logger.warning("Channel layer not configured, WebSocket notification for Team skipped.")
        except Exception as e:
            logger.error(f"Failed to send WebSocket for Team {self.id}: {e}")

    def delete(self, *args, **kwargs):
        team_id = self.id
        team_name = self.name
        super().delete(*args, **kwargs)
        try:
            channel_layer = get_channel_layer()
            if channel_layer:
                async_to_sync(channel_layer.group_send)(
                    "teams_list",
                    {"type": "team_update", "message": {"action": "delete", "id": team_id, "name": team_name}}
                )
            else:
                logger.warning("Channel layer not configured, WebSocket deletion notification for Team skipped.")
        except Exception as e:
            logger.error(f"Failed to send WebSocket deletion for Team {team_id}: {e}")
    def clean(self):
        super().clean()
        if self.team_leader and not self.members.filter(pk=self.team_leader.pk).exists():
            raise ValidationError(_("Лидер команды должен быть участником команды."))
        if self.department and self.department.head and self.department.head != self.team_leader:
            raise ValidationError(_("Лидер команды должен быть руководителем отдела, если указан отдел."))
        if self.members.count() == 0:
            raise ValidationError(_("Команда должна иметь хотя бы одного участника."))


class EmployeeDocument(BaseModel):
    class DocumentType(models.TextChoices):
        CONTRACT = "contract", _("Трудовой договор")
        PASSPORT = "passport", _("Паспортные данные")
        NDA = "nda", _("Соглашение о неразглашении")
        OTHER = "other", _("Прочее")

    employee = models.ForeignKey(User, on_delete=models.CASCADE, related_name="documents", verbose_name=_("Сотрудник"))
    document_type = models.CharField(_("Тип документа"), max_length=20, choices=DocumentType.choices)
    file = models.FileField(_("Файл документа"), upload_to="employee_documents/%Y/%m/")
    issue_date = models.DateField(_("Дата выдачи"), null=True, blank=True)
    expiry_date = models.DateField(_("Дата окончания срока"), null=True, blank=True)
    notes = models.TextField(_("Примечания"), blank=True)
    uploaded_by = models.ForeignKey(User, on_delete=models.SET_NULL, null=True, related_name="uploaded_documents")

    class Meta:
        verbose_name = _("Документ сотрудника")
        verbose_name_plural = _("Документы сотрудников")


class Skill(BaseModel):
    name = models.CharField(_("Название навыка"), max_length=100, unique=True)
    description = models.TextField(_("Описание"), blank=True)

    def __str__(self):
        return self.name


class EmployeeSkill(models.Model):
    class SkillLevel(models.IntegerChoices):
        NOVICE = 1, _("Новичок")
        INTERMEDIATE = 2, _("Средний уровень")
        ADVANCED = 3, _("Продвинутый")
        EXPERT = 4, _("Эксперт")

    employee = models.ForeignKey(User, on_delete=models.CASCADE, related_name="skills")
    skill = models.ForeignKey(Skill, on_delete=models.CASCADE, related_name="employees")
    level = models.IntegerField(_("Уровень владения"), choices=SkillLevel.choices, default=SkillLevel.NOVICE)

    class Meta:
        unique_together = ("employee", "skill")
<<<<<<< HEAD
=======

>>>>>>> 9962eeb3
<|MERGE_RESOLUTION|>--- conflicted
+++ resolved
@@ -440,7 +440,4 @@
 
     class Meta:
         unique_together = ("employee", "skill")
-<<<<<<< HEAD
-=======
-
->>>>>>> 9962eeb3
+
