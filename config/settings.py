--- conflicted
+++ resolved
@@ -8,15 +8,9 @@
 # --- Основные параметры ---
 BASE_DIR = Path(__file__).resolve().parent.parent
 SECRET_KEY = os.environ.get("DJANGO_SECRET_KEY", "django-insecure-dev-key-@replace-this!")
-<<<<<<< HEAD
 # DEBUG = os.environ.get("DEBUG", "True") == "True"
 DEBUG = True
 ALLOWED_HOSTS = os.environ.get("ALLOWED_HOSTS", "*,localhost,127.0.0.1").split(",")
-=======
-DEBUG = os.environ.get("DEBUG", "True") == "True"
-# ALLOWED_HOSTS = os.environ.get("ALLOWED_HOSTS", "localhost,127.0.0.1").split(",")
-ALLOWED_HOSTS = ["*"]
->>>>>>> 773396b4
 
 # --- Установленные приложения ---
 INSTALLED_APPS = [
@@ -93,9 +87,13 @@
 
 # --- База данных SQLite (для разработки) ---
 DATABASES = {
-    "default": {
-        "ENGINE": "django.db.backends.sqlite3",
-        "NAME": BASE_DIR / "db.sqlite3",
+    'default': {
+        'ENGINE': 'django.db.backends.postgresql_psycopg2',
+        'NAME': 'servicedesk',
+        'USER': 'sphinx',
+        'PASSWORD': 't3sl@admin',
+        'HOST': '127.0.0.1',
+        'PORT': '',
     }
 }
 
