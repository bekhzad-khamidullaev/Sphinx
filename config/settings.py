import os
import sys
import logging
from pathlib import Path
from datetime import timedelta
from django.utils.translation import gettext_lazy as _

# --- Основные параметры ---
BASE_DIR = Path(__file__).resolve().parent.parent
SECRET_KEY = os.environ.get("DJANGO_SECRET_KEY", "django-insecure-dev-key-@replace-this!")
# DEBUG = os.environ.get("DEBUG", "True") == "True"
DEBUG = True
<<<<<<< HEAD
# ALLOWED_HOSTS = os.environ.get("ALLOWED_HOSTS", "localhost,127.0.0.1").split(",")
ALLOWED_HOSTS = ["localhost", "127.0.0.1"]
=======
ALLOWED_HOSTS = os.environ.get("ALLOWED_HOSTS", "tasks.evos.uz,localhost,127.0.0.1").split(",")
CSRF_TRUSTED_ORIGINS = ['https://tasks.evos.uz']

>>>>>>> 15c5e3d1
# --- Установленные приложения ---
INSTALLED_APPS = [
    # "jazzmin",
    # "simpleui",
    "django.contrib.admin",
    "django.contrib.auth",
    "django.contrib.contenttypes",
    "django.contrib.sessions",
    "django.contrib.messages",
    "django.contrib.staticfiles",

    "user_profiles",
    "tasks",
    "room",
    "checklists",
    "qrfikr",
    "reviews",

    "channels",
    "corsheaders",
    'crispy_forms',
    'crispy_tailwind',
    'tailwind',
    'theme',
    'django_browser_reload',
    "django_filters",
    "drf_yasg",
    "encrypted_model_fields",
    "rest_framework",
    "rest_framework_simplejwt",
    "rest_framework_simplejwt.token_blacklist",
    "simple_history",
    "django_select2",
    "widget_tweaks",
    'phonenumber_field',
    "taggit",
]

MIDDLEWARE = [
    "django.middleware.security.SecurityMiddleware",
    "whitenoise.middleware.WhiteNoiseMiddleware",
    "django.contrib.sessions.middleware.SessionMiddleware",
    "corsheaders.middleware.CorsMiddleware",
    "django.middleware.locale.LocaleMiddleware",
    "django.middleware.common.CommonMiddleware",
    "django.middleware.csrf.CsrfViewMiddleware",
    "django.contrib.auth.middleware.AuthenticationMiddleware",
    "django.contrib.messages.middleware.MessageMiddleware",
    "django.middleware.clickjacking.XFrameOptionsMiddleware",
    "simple_history.middleware.HistoryRequestMiddleware",
    "django_browser_reload.middleware.BrowserReloadMiddleware",
]

SWAGGER_SETTINGS = {
    'LOGIN_URL': 'rest_framework:login',
    'LOGOUT_URL': 'rest_framework:logout',
    'SECURITY_DEFINITIONS': {
        'Bearer': {
            'type': 'apiKey',
            'name': 'Authorization',
            'in': 'header',
            'description': 'JWT token: "Bearer <token>"',
        }
    },
    'USE_SESSION_AUTH': False, # Important for JWT
    'DEFAULT_AUTO_SCHEMA_CLASS': 'drf_yasg.inspectors.SwaggerAutoSchema',
}

REDOC_SETTINGS = {"LAZY_RENDERING": False}

ROOT_URLCONF = "config.urls"
WSGI_APPLICATION = "config.wsgi.application"
ASGI_APPLICATION = "config.asgi.application"

# --- Шаблоны ---
TEMPLATES = [{
    "BACKEND": "django.template.backends.django.DjangoTemplates",
    "DIRS": [BASE_DIR / "templates"],
    "APP_DIRS": True,
    "OPTIONS": {
        "context_processors": [
            "django.template.context_processors.debug",
            "django.template.context_processors.request",
            "django.contrib.auth.context_processors.auth",
            "django.contrib.messages.context_processors.messages",
            'django.template.context_processors.i18n',
        ],
    },
}]

# --- База данных SQLite (для разработки) ---
DATABASES = {
    'default': {
<<<<<<< HEAD
        'ENGINE': 'django.db.backends.sqlite3',
        'NAME': BASE_DIR / 'db.sqlite3',
=======
        'ENGINE': 'django.db.backends.postgresql_psycopg2',
        'NAME': 'servicedesk',
        'USER': 'sphinx',
        'PASSWORD': 't3sl@admin',
        'HOST': '127.0.0.1',
        'PORT': '',
>>>>>>> 15c5e3d1
    }
}


# --- Парольные валидаторы ---
AUTH_PASSWORD_VALIDATORS = [
    {"NAME": "django.contrib.auth.password_validation.UserAttributeSimilarityValidator"},
    {"NAME": "django.contrib.auth.password_validation.MinimumLengthValidator"},
    {"NAME": "django.contrib.auth.password_validation.CommonPasswordValidator"},
    {"NAME": "django.contrib.auth.password_validation.NumericPasswordValidator"},
]

# --- Языки и время ---
LANGUAGE_CODE = "ru"
LANGUAGES = [("ru", _("Русский")), ("en", _("English")), ("uz", _("Uzbek"))]
TIME_ZONE = "Asia/Tashkent"
USE_I18N = True
USE_TZ = True
LOCALE_PATHS = [BASE_DIR / "locale"]

# --- Файлы ---
STATIC_URL = "/static/"
# STATICFILES_DIRS = [BASE_DIR / "static"]
STATIC_ROOT = BASE_DIR / "staticfiles"
STATICFILES_DIRS = [BASE_DIR / "static"]
STATICFILES_STORAGE = "whitenoise.storage.CompressedManifestStaticFilesStorage"

MEDIA_URL = "/media/"
MEDIA_ROOT = BASE_DIR / "media"

# --- Пользовательская модель ---
DEFAULT_AUTO_FIELD = "django.db.models.BigAutoField"
AUTH_USER_MODEL = "user_profiles.User"
LOGIN_URL = "user_profiles:login"
LOGIN_REDIRECT_URL = "tasks:task_list"
LOGOUT_REDIRECT_URL = "user_profiles:login"

# --- WebSocket ---
CHANNEL_LAYERS = {
    "default": {
        "BACKEND": "channels.layers.InMemoryChannelLayer",
    }
}
WEBSOCKET_ENABLED = True

# --- Email ---
EMAIL_BACKEND = "django.core.mail.backends.console.EmailBackend"
DEFAULT_FROM_EMAIL = "dev@example.com"
SITE_URL = "http://127.0.0.1:8000"

# --- JWT ---
SIMPLE_JWT = {
    "ACCESS_TOKEN_LIFETIME": timedelta(minutes=60),
    "REFRESH_TOKEN_LIFETIME": timedelta(days=7),
    "ROTATE_REFRESH_TOKENS": True,
    "BLACKLIST_AFTER_ROTATION": True,
    "UPDATE_LAST_LOGIN": True,
    "ALGORITHM": "HS256",
    "SIGNING_KEY": SECRET_KEY,
    "AUTH_HEADER_TYPES": ("Bearer",),
    "AUTH_HEADER_NAME": "HTTP_AUTHORIZATION",
    "USER_ID_FIELD": "id",
    "USER_ID_CLAIM": "user_id",
    "TOKEN_TYPE_CLAIM": "token_type",
    "JTI_CLAIM": "jti",
    "SLIDING_TOKEN_LIFETIME": timedelta(minutes=5),
    "SLIDING_TOKEN_REFRESH_LIFETIME": timedelta(days=1),
}

# --- DRF ---
REST_FRAMEWORK = {
    "DEFAULT_AUTHENTICATION_CLASSES": [
        "rest_framework_simplejwt.authentication.JWTAuthentication",
        "rest_framework.authentication.SessionAuthentication",
    ],
    "DEFAULT_PERMISSION_CLASSES": [
        "rest_framework.permissions.IsAuthenticatedOrReadOnly",
    ],
    "DEFAULT_PAGINATION_CLASS": "rest_framework.pagination.PageNumberPagination",
    "PAGE_SIZE": 25,
    "DEFAULT_FILTER_BACKENDS": ["django_filters.rest_framework.DjangoFilterBackend"],
    "DEFAULT_SCHEMA_CLASS": "rest_framework.schemas.openapi.AutoSchema",
}

# --- Swagger ---
SWAGGER_SETTINGS = {
    "SECURITY_DEFINITIONS": {
        "Bearer": {
            "type": "apiKey",
            "name": "Authorization",
            "in": "header",
            "description": 'JWT token: "Bearer <token>"',
        }
    },
    "USE_SESSION_AUTH": False,
    "DEFAULT_AUTO_SCHEMA_CLASS": "drf_yasg.inspectors.SwaggerAutoSchema",
}

REDOC_SETTINGS = {"LAZY_RENDERING": False}

# --- CORS ---
CORS_ALLOW_ALL_ORIGINS = True

# --- Кэш ---
CACHE_TIMEOUT = 300
CACHES = {
    "default": {
        "BACKEND": "django.core.cache.backends.locmem.LocMemCache",
        "LOCATION": "unique-dev-cache",
    }
}

# --- Field Encryption ---
FIELD_ENCRYPTION_KEY = "_3HZU7uFwNYQw0n_7r1BFgwPU52Xs2N16uQUrJvPdUM="

# --- Crispy Forms ---
CRISPY_ALLOWED_TEMPLATE_PACKS = ["tailwind"]
CRISPY_TEMPLATE_PACK = "tailwind"
TAILWIND_APP_NAME = 'theme'
NPM_BIN_PATH = "C:/Program Files/nodejs/npm.cmd"

# --- Select2 ---
SELECT2_CACHE_BACKEND = "default"

# --- Сообщения ---
from django.contrib.messages import constants as messages_constants
MESSAGE_STORAGE = "django.contrib.messages.storage.fallback.FallbackStorage"
MESSAGE_TAGS = {
    messages_constants.DEBUG: "debug",
    messages_constants.INFO: "info",
    messages_constants.SUCCESS: "success",
    messages_constants.WARNING: "warning",
    messages_constants.ERROR: "danger",
}

# --- Логирование ---
LOGGING = {
    "version": 1,
    "disable_existing_loggers": False,
    "formatters": {
        "simple": {"format": "{levelname} {message}", "style": "{"},
    },
    "handlers": {
        "console": {"class": "logging.StreamHandler", "formatter": "simple"},
    },
    "loggers": {
        "django": {"handlers": ["console"], "level": "DEBUG"},
        "django.template": {"handlers": ["console"], "level": "INFO", "propagate": False},
        "tasks": {"handlers": ["console"], "level": "DEBUG"},
        "checklists": {"handlers": ["console"], "level": "DEBUG"},
    },
}

# --- Тестовая БД ---
if "test" in sys.argv:
    DATABASES["default"] = {
        "ENGINE": "django.db.backends.sqlite3",
        "NAME": ":memory:",
    }
    PASSWORD_HASHERS = ("django.contrib.auth.hashers.MD5PasswordHasher",)



SITE_URL = 'http://127.0.0.1:8080' # ИЗМЕНИТЕ НА ВАШ РЕАЛЬНЫЙ URL ДЛЯ ПРОДАкШЕНА
SITE_NAME = 'ServiceDesk' # Название вашего проекта/сайта

# Настройки Email (замените на ваши реальные данные)
# Для локальной разработки можно использовать консольный email backend:
# EMAIL_BACKEND = 'django.core.mail.backends.console.EmailBackend'
# Для продакшена:
EMAIL_BACKEND = os.environ.get('EMAIL_BACKEND', 'django.core.mail.backends.console.EmailBackend')
EMAIL_HOST = os.environ.get('EMAIL_HOST', 'smtp.example.com')
EMAIL_PORT = int(os.environ.get('EMAIL_PORT', 587))
EMAIL_USE_TLS = os.environ.get('EMAIL_USE_TLS', 'True') == 'True'
EMAIL_HOST_USER = os.environ.get('EMAIL_HOST_USER', '')
EMAIL_HOST_PASSWORD = os.environ.get('EMAIL_HOST_PASSWORD', '')
DEFAULT_FROM_EMAIL = os.environ.get('DEFAULT_FROM_EMAIL', f'{SITE_NAME} <noreply@example.com>')
SERVER_EMAIL = DEFAULT_FROM_EMAIL
ADMINS = []

# Кастомные настройки для user_profiles/signals.py
ENABLE_AUDIT_LOG = False # Установите True, если решите добавить AuditLog позже
# AUDIT_LOG_APP_NAME = 'audit' # Если AuditLog будет в приложении 'audit'
DEFAULT_STAFF_GROUP_NAME = 'Сотрудники' # Имя группы для автоматического добавления staff-пользователей
NOTIFY_ADMINS_ON_NEW_USER = True # Отправлять ли админам email о новом пользователе


# Chat specific settings
CHAT_MESSAGES_PAGE_SIZE = 50 # Количество сообщений при подгрузке старых
MAX_FILE_UPLOAD_SIZE_BYTES = 5 * 1024 * 1024  # 5 MB
ALLOWED_FILE_TYPES = ['image/jpeg', 'image/png', 'application/pdf', 'text/plain'] # MIME types


CELERY_BROKER_URL = os.environ.get('CELERY_BROKER_URL', 'redis://localhost:6379/0')
CELERY_RESULT_BACKEND = os.environ.get('CELERY_RESULT_BACKEND', CELERY_BROKER_URL)
<|MERGE_RESOLUTION|>--- conflicted
+++ resolved
@@ -10,14 +10,10 @@
 SECRET_KEY = os.environ.get("DJANGO_SECRET_KEY", "django-insecure-dev-key-@replace-this!")
 # DEBUG = os.environ.get("DEBUG", "True") == "True"
 DEBUG = True
-<<<<<<< HEAD
-# ALLOWED_HOSTS = os.environ.get("ALLOWED_HOSTS", "localhost,127.0.0.1").split(",")
-ALLOWED_HOSTS = ["localhost", "127.0.0.1"]
-=======
+
 ALLOWED_HOSTS = os.environ.get("ALLOWED_HOSTS", "tasks.evos.uz,localhost,127.0.0.1").split(",")
 CSRF_TRUSTED_ORIGINS = ['https://tasks.evos.uz']
 
->>>>>>> 15c5e3d1
 # --- Установленные приложения ---
 INSTALLED_APPS = [
     # "jazzmin",
@@ -111,17 +107,10 @@
 # --- База данных SQLite (для разработки) ---
 DATABASES = {
     'default': {
-<<<<<<< HEAD
+
         'ENGINE': 'django.db.backends.sqlite3',
         'NAME': BASE_DIR / 'db.sqlite3',
-=======
-        'ENGINE': 'django.db.backends.postgresql_psycopg2',
-        'NAME': 'servicedesk',
-        'USER': 'sphinx',
-        'PASSWORD': 't3sl@admin',
-        'HOST': '127.0.0.1',
-        'PORT': '',
->>>>>>> 15c5e3d1
+
     }
 }
 
